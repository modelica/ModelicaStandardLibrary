within ;
package ModelicaReference "Modelica Reference"
<<<<<<< HEAD
annotation (__Dymola_DocumentationClass=true,
    versionBuild="$Rev: 2796 $",
    versionDate="$Date:: 2009-08-12 08:21:23 +0200 #$",
    Documentation(info="<html>
<p>
This package is a reference to Modelica keywords and Modelica builtin
operators and is based on the
<a href=\"http://www.modelica.org/documents/ModelicaSpec30.pdf\">Modelica Language Specification version 3.0</a> from Sept. 2007.


<dl>
<dt><b>Main Author:</b></dt>
<dd><a href=\"http://www.robotic.dlr.de/Christian.Schweiger/\">Christian.Schweiger</a><br>
    Deutsches Zentrum f&uuml;r Luft und Raumfahrt e.V. (DLR)<br>
    Institut f&uuml;r Robotik und Mechatronik<br>
    Postfach 11 16<br>
    D-82230 Wessling<br>
    Germany<br>
    email: <A HREF=\"mailto:Christian.Schweiger@dlr.de\">Christian.Schweiger@dlr.de</A><br></dd>
</dl>

<p>
<b>Copyright &copy; 2003-2004, 2008 Modelica Association and DLR.</b>
</p>
<p>
<i>The <b>ModelicaReference</b> package is <b>free</b> software;
it can be redistributed and/or modified
under the terms of the <b>Modelica license</b>, see the license conditions
and the accompanying <b>disclaimer</b>
<a href=\"Modelica://Modelica.UsersGuide.ModelicaLicense\">here</a>.</i>
</p><br>
</html>", revisions="<html>

=======
  extends ModelicaReference.Icons.Information;

class ModelicaGrammar "Modelica Grammar"
  extends ModelicaReference.Icons.Information;

  annotation (Documentation(info="<html><head>
<style type=\"text/css\">
A.HREF { text-decoration:none; color:#003399 }
</style>
</head>
<body><h4>Modelica 3.2 Grammar</h4>
<p>This is the grammar of Modelica 3.2 in EBNF form. Each non-terminal
appearing on the right hand side of a production is a link to the production
for that non-terminal. This grammar is identical to that in the Modelica 3.2
specification except for removal of some unnecessary parentheses, grouping of
some common terms, and reformatting for easier readability. The following
typographic conventions are used:
>>>>>>> df6b7669
<ul>
<li>Keywords are set in <b>boldface</b>.</li>
<li>Literals other than keywords are <font color=\"green\">\"</font><tt>quoted-monospaced</tt><font color=\"green\">\"</font> text.</li>
<li>Non-terminals are set in <i>italics</i>, with <font color=\"#003399\"><i>blue italics</i></font> used for links.</li>
<li>EBNF meta-characters are <font color=\"green\">green</font>.</li>
</ul>
<h5>Stored Definition</h5>
<p><a name=\"stored_definition\" class=NAME><i>stored_definition</i></a>:
<br><tt>&nbsp;&nbsp;&nbsp;&nbsp;&nbsp;&nbsp;&nbsp;&nbsp;</tt><font color=green size=\"+1\">[</font><tt> </tt><b>within</b><tt> </tt><font color=green size=\"+1\">[</font><tt> </tt><a href=\"#name\" class=HREF><i>name</i></a><tt> </tt><font color=green size=\"+1\">]</font><tt> </tt><font color=green>\"</font><tt>;</tt><font color=green>\"</font><tt> </tt><font color=green size=\"+1\">]</font><tt> </tt><font color=green size=\"+1\">{</font><tt> </tt><font color=green size=\"+1\">[</font><tt> </tt><b>final</b><tt> </tt><font color=green size=\"+1\">]</font><tt> </tt><a href=\"#class_definition\" class=HREF><i>class_definition</i></a><tt> </tt><font color=green>\"</font><tt>;</tt><font color=green>\"</font><tt> </tt><font color=green size=\"+1\">}</font>
<h5>Class Definition</h5>
<p><a name=\"class_definition\" class=NAME><i>class_definition</i></a>:
<br><tt>&nbsp;&nbsp;&nbsp;&nbsp;&nbsp;&nbsp;&nbsp;&nbsp;</tt><font color=green size=\"+1\">[</font><tt> </tt><b>encapsulated</b><tt> </tt><font color=green size=\"+1\">]</font><tt> </tt><font color=green size=\"+1\">[</font><tt> </tt><b>partial</b><tt> </tt><font color=green size=\"+1\">]</font>
<br><tt>&nbsp;&nbsp;&nbsp;&nbsp;&nbsp;&nbsp;&nbsp;&nbsp;</tt><font color=green size=\"+1\">(</font><tt> </tt><b>class</b><tt> </tt><font color=green size=\"+1\">|</font><tt> </tt><b>model</b><tt> </tt><font color=green size=\"+1\">|</font><tt> </tt><b>record</b><tt> </tt><font color=green size=\"+1\">|</font><tt> </tt><b>block</b><tt> </tt><font color=green size=\"+1\">|</font><tt> </tt><font color=green size=\"+1\">[</font><tt> </tt><b>expandable</b><tt> </tt><font color=green size=\"+1\">]</font><tt> </tt><b>connector</b><tt> </tt><font color=green size=\"+1\">|</font><tt> </tt><b>type</b><tt> </tt><font color=green size=\"+1\">|</font><tt> </tt><b>package</b><tt> </tt><font color=green size=\"+1\">|</font><tt> </tt><b>function</b><tt> </tt><font color=green size=\"+1\">|</font><tt> </tt><b>operator</b><tt> </tt><font color=green size=\"+1\">[</font><tt> </tt><b>function</b><tt> </tt><font color=green size=\"+1\">|</font><tt> </tt><b>record</b><tt> </tt><font color=green size=\"+1\">]</font><tt> </tt><font color=green size=\"+1\">)</font>
<br><tt>&nbsp;&nbsp;&nbsp;&nbsp;&nbsp;&nbsp;&nbsp;&nbsp;</tt><a href=\"#class_specifier\" class=HREF><i>class_specifier</i></a>
<p><a name=\"class_specifier\" class=NAME><i>class_specifier</i></a>:
<br><tt>&nbsp;&nbsp;&nbsp;&nbsp;&nbsp;&nbsp;&nbsp;&nbsp;</tt><i>IDENT</i><tt> </tt><a href=\"#string_comment\" class=HREF><i>string_comment</i></a><tt> </tt><a href=\"#composition\" class=HREF><i>composition</i></a><tt> </tt><b>end</b><tt> </tt><i>IDENT</i>
<br><tt>&nbsp;&nbsp;&nbsp;&nbsp;&nbsp;&nbsp;&nbsp;&nbsp;</tt><font color=green size=\"+1\">|</font><tt> </tt><i>IDENT</i><tt> </tt><font color=green>\"</font><tt>=</tt><font color=green>\"</font><tt> </tt><a href=\"#base_prefix\" class=HREF><i>base_prefix</i></a><tt> </tt><a href=\"#name\" class=HREF><i>name</i></a><tt> </tt><font color=green size=\"+1\">[</font><tt> </tt><a href=\"#array_subscripts\" class=HREF><i>array_subscripts</i></a><tt> </tt><font color=green size=\"+1\">]</font><tt> </tt><font color=green size=\"+1\">[</font><tt> </tt><a href=\"#class_modification\" class=HREF><i>class_modification</i></a><tt> </tt><font color=green size=\"+1\">]</font><tt> </tt><a href=\"#comment\" class=HREF><i>comment</i></a>
<br><tt>&nbsp;&nbsp;&nbsp;&nbsp;&nbsp;&nbsp;&nbsp;&nbsp;</tt><font color=green size=\"+1\">|</font><tt> </tt><i>IDENT</i><tt> </tt><font color=green>\"</font><tt>=</tt><font color=green>\"</font><tt> </tt><b>enumeration</b><tt> </tt><font color=green>\"</font><tt>(</tt><font color=green>\"</font><tt> </tt><font color=green size=\"+1\">(</font><tt> </tt><font color=green size=\"+1\">[</font><tt> </tt><a href=\"#enum_list\" class=HREF><i>enum_list</i></a><tt> </tt><font color=green size=\"+1\">]</font><tt> </tt><font color=green size=\"+1\">|</font><tt> </tt><font color=green>\"</font><tt>:</tt><font color=green>\"</font><tt> </tt><font color=green size=\"+1\">)</font><tt> </tt><font color=green>\"</font><tt>)</tt><font color=green>\"</font><tt> </tt><a href=\"#comment\" class=HREF><i>comment</i></a>
<br><tt>&nbsp;&nbsp;&nbsp;&nbsp;&nbsp;&nbsp;&nbsp;&nbsp;</tt><font color=green size=\"+1\">|</font><tt> </tt><i>IDENT</i><tt> </tt><font color=green>\"</font><tt>=</tt><font color=green>\"</font><tt> </tt><b>der</b><tt> </tt><font color=green>\"</font><tt>(</tt><font color=green>\"</font><tt> </tt><a href=\"#name\" class=HREF><i>name</i></a><tt> </tt><font color=green>\"</font><tt>,</tt><font color=green>\"</font><tt> </tt><i>IDENT</i><tt> </tt><font color=green size=\"+1\">{</font><tt> </tt><font color=green>\"</font><tt>,</tt><font color=green>\"</font><tt> </tt><i>IDENT</i><tt> </tt><font color=green size=\"+1\">}</font><tt> </tt><font color=green>\"</font><tt>)</tt><font color=green>\"</font><tt> </tt><a href=\"#comment\" class=HREF><i>comment</i></a>
<br><tt>&nbsp;&nbsp;&nbsp;&nbsp;&nbsp;&nbsp;&nbsp;&nbsp;</tt><font color=green size=\"+1\">|</font><tt> </tt><b>extends</b><tt> </tt><i>IDENT</i><tt> </tt><font color=green size=\"+1\">[</font><tt> </tt><a href=\"#class_modification\" class=HREF><i>class_modification</i></a><tt> </tt><font color=green size=\"+1\">]</font><tt> </tt><a href=\"#string_comment\" class=HREF><i>string_comment</i></a><tt> </tt><a href=\"#composition\" class=HREF><i>composition</i></a><tt> </tt><b>end</b><tt> </tt><i>IDENT</i>
<p><a name=\"base_prefix\" class=NAME><i>base_prefix</i></a>:
<br><tt>&nbsp;&nbsp;&nbsp;&nbsp;&nbsp;&nbsp;&nbsp;&nbsp;</tt><a href=\"#type_prefix\" class=HREF><i>type_prefix</i></a>
<p><a name=\"enum_list\" class=NAME><i>enum_list</i></a>:
<br><tt>&nbsp;&nbsp;&nbsp;&nbsp;&nbsp;&nbsp;&nbsp;&nbsp;</tt><a href=\"#enumeration_literal\" class=HREF><i>enumeration_literal</i></a><tt> </tt><font color=green size=\"+1\">{</font><tt> </tt><font color=green>\"</font><tt>,</tt><font color=green>\"</font><tt> </tt><a href=\"#enumeration_literal\" class=HREF><i>enumeration_literal</i></a><tt> </tt><font color=green size=\"+1\">}</font>
<p><a name=\"enumeration_literal\" class=NAME><i>enumeration_literal</i></a>:
<br><tt>&nbsp;&nbsp;&nbsp;&nbsp;&nbsp;&nbsp;&nbsp;&nbsp;</tt><i>IDENT</i><tt> </tt><a href=\"#comment\" class=HREF><i>comment</i></a>
<p><a name=\"composition\" class=NAME><i>composition</i></a>:
<br><tt>&nbsp;&nbsp;&nbsp;&nbsp;&nbsp;&nbsp;&nbsp;&nbsp;</tt><a href=\"#element_list\" class=HREF><i>element_list</i></a>
<br><tt>&nbsp;&nbsp;&nbsp;&nbsp;&nbsp;&nbsp;&nbsp;&nbsp;</tt><font color=green size=\"+1\">{</font><tt> </tt><b>public</b><tt> </tt><a href=\"#element_list\" class=HREF><i>element_list</i></a><tt> </tt><font color=green size=\"+1\">|</font><tt> </tt><b>protected</b><tt> </tt><a href=\"#element_list\" class=HREF><i>element_list</i></a><tt> </tt><font color=green size=\"+1\">|</font><tt> </tt><a href=\"#equation_section\" class=HREF><i>equation_section</i></a><tt> </tt><font color=green size=\"+1\">|</font><tt> </tt><a href=\"#algorithm_section\" class=HREF><i>algorithm_section</i></a><tt> </tt><font color=green size=\"+1\">}</font>
<br><tt>&nbsp;&nbsp;&nbsp;&nbsp;&nbsp;&nbsp;&nbsp;&nbsp;</tt><font color=green size=\"+1\">[</font><tt> </tt><b>external</b><tt> </tt><font color=green size=\"+1\">[</font><tt> </tt><a href=\"#language_specification\" class=HREF><i>language_specification</i></a><tt> </tt><font color=green size=\"+1\">]</font>
<br><tt>&nbsp;&nbsp;&nbsp;&nbsp;&nbsp;&nbsp;&nbsp;&nbsp;&nbsp;&nbsp;</tt><font color=green size=\"+1\">[</font><tt> </tt><a href=\"#external_function_call\" class=HREF><i>external_function_call</i></a><tt> </tt><font color=green size=\"+1\">]</font><tt> </tt><font color=green size=\"+1\">[</font><tt> </tt><a href=\"#annotation\" class=HREF><i>annotation</i></a><tt> </tt><font color=green size=\"+1\">]</font><tt> </tt><font color=green>\"</font><tt>;</tt><font color=green>\"</font><tt> </tt><font color=green size=\"+1\">]</font>
<br><tt>&nbsp;&nbsp;&nbsp;&nbsp;&nbsp;&nbsp;&nbsp;&nbsp;</tt><font color=green size=\"+1\">[</font><tt> </tt><a href=\"#annotation\" class=HREF><i>annotation</i></a><tt> </tt><font color=green>\"</font><tt>;</tt><font color=green>\"</font><tt> </tt><font color=green size=\"+1\">]</font>
<p><a name=\"language_specification\" class=NAME><i>language_specification</i></a>:
<br><tt>&nbsp;&nbsp;&nbsp;&nbsp;&nbsp;&nbsp;&nbsp;&nbsp;</tt><i>STRING</i>
<p><a name=\"external_function_call\" class=NAME><i>external_function_call</i></a>:
<br><tt>&nbsp;&nbsp;&nbsp;&nbsp;&nbsp;&nbsp;&nbsp;&nbsp;</tt><font color=green size=\"+1\">[</font><tt> </tt><a href=\"#component_reference\" class=HREF><i>component_reference</i></a><tt> </tt><font color=green>\"</font><tt>=</tt><font color=green>\"</font><tt> </tt><font color=green size=\"+1\">]</font><tt> </tt><i>IDENT</i><tt> </tt><font color=green>\"</font><tt>(</tt><font color=green>\"</font><tt> </tt><font color=green size=\"+1\">[</font><tt> </tt><a href=\"#expression_list\" class=HREF><i>expression_list</i></a><tt> </tt><font color=green size=\"+1\">]</font><tt> </tt><font color=green>\"</font><tt>)</tt><font color=green>\"</font>
<p><a name=\"element_list\" class=NAME><i>element_list</i></a>:
<br><tt>&nbsp;&nbsp;&nbsp;&nbsp;&nbsp;&nbsp;&nbsp;&nbsp;</tt><font color=green size=\"+1\">{</font><tt> </tt><a href=\"#element\" class=HREF><i>element</i></a><tt> </tt><font color=green>\"</font><tt>;</tt><font color=green>\"</font><tt> </tt><font color=green size=\"+1\">}</font>
<p><a name=\"element\" class=NAME><i>element</i></a>:
<br><tt>&nbsp;&nbsp;&nbsp;&nbsp;&nbsp;&nbsp;&nbsp;&nbsp;</tt><a href=\"#import_clause\" class=HREF><i>import_clause</i></a>
<br><tt>&nbsp;&nbsp;&nbsp;&nbsp;&nbsp;&nbsp;&nbsp;&nbsp;</tt><font color=green size=\"+1\">|</font><tt> </tt><a href=\"#extends_clause\" class=HREF><i>extends_clause</i></a>
<br><tt>&nbsp;&nbsp;&nbsp;&nbsp;&nbsp;&nbsp;&nbsp;&nbsp;</tt><font color=green size=\"+1\">|</font><tt> </tt><font color=green size=\"+1\">[</font><tt> </tt><b>redeclare</b><tt> </tt><font color=green size=\"+1\">]</font><tt> </tt><font color=green size=\"+1\">[</font><tt> </tt><b>final</b><tt> </tt><font color=green size=\"+1\">]</font><tt> </tt><font color=green size=\"+1\">[</font><tt> </tt><b>inner</b><tt> </tt><font color=green size=\"+1\">]</font><tt> </tt><font color=green size=\"+1\">[</font><tt> </tt><b>outer</b><tt> </tt><font color=green size=\"+1\">]</font>
<br><tt>&nbsp;&nbsp;&nbsp;&nbsp;&nbsp;&nbsp;&nbsp;&nbsp;&nbsp;&nbsp;</tt><font color=green size=\"+1\">(</font><tt> </tt><a href=\"#class_definition\" class=HREF><i>class_definition</i></a>
<br><tt>&nbsp;&nbsp;&nbsp;&nbsp;&nbsp;&nbsp;&nbsp;&nbsp;&nbsp;&nbsp;&nbsp;&nbsp;</tt><font color=green size=\"+1\">|</font><tt> </tt><a href=\"#component_clause\" class=HREF><i>component_clause</i></a>
<br><tt>&nbsp;&nbsp;&nbsp;&nbsp;&nbsp;&nbsp;&nbsp;&nbsp;&nbsp;&nbsp;&nbsp;&nbsp;</tt><font color=green size=\"+1\">|</font><tt> </tt><b>replaceable</b><tt> </tt><font color=green size=\"+1\">(</font><tt> </tt><a href=\"#class_definition\" class=HREF><i>class_definition</i></a><tt> </tt><font color=green size=\"+1\">|</font><tt> </tt><a href=\"#component_clause\" class=HREF><i>component_clause</i></a><tt> </tt><font color=green size=\"+1\">)</font>
<br><tt>&nbsp;&nbsp;&nbsp;&nbsp;&nbsp;&nbsp;&nbsp;&nbsp;&nbsp;&nbsp;&nbsp;&nbsp;&nbsp;&nbsp;</tt><font color=green size=\"+1\">[</font><tt> </tt><a href=\"#constraining_clause\" class=HREF><i>constraining_clause</i></a><tt> </tt><a href=\"#comment\" class=HREF><i>comment</i></a><tt> </tt><font color=green size=\"+1\">]</font><tt> </tt><font color=green size=\"+1\">)</font>
<p><a name=\"import_clause\" class=NAME><i>import_clause</i></a>:
<br><tt>&nbsp;&nbsp;&nbsp;&nbsp;&nbsp;&nbsp;&nbsp;&nbsp;</tt><b>import</b><tt> </tt><font color=green size=\"+1\">(</font><tt> </tt><i>IDENT</i><tt> </tt><font color=green>\"</font><tt>=</tt><font color=green>\"</font><tt> </tt><a href=\"#name\" class=HREF><i>name</i></a><tt> </tt><font color=green size=\"+1\">|</font><tt> </tt><a href=\"#name\" class=HREF><i>name</i></a><tt> </tt><font color=green size=\"+1\">[</font><tt> </tt><font color=green>\"</font><tt>.</tt><font color=green>\"</font><tt> </tt><font color=green>\"</font><tt>*</tt><font color=green>\"</font><tt> </tt><font color=green size=\"+1\">|</font><tt> </tt><font color=green>\"</font><tt>.*</tt><font color=green>\"</font><tt> </tt><font color=green size=\"+1\">]</font><tt> </tt><font color=green size=\"+1\">)</font><tt> </tt><a href=\"#comment\" class=HREF><i>comment</i></a>
<h5>Extends</h5>
<p><a name=\"extends_clause\" class=NAME><i>extends_clause</i></a>:
<br><tt>&nbsp;&nbsp;&nbsp;&nbsp;&nbsp;&nbsp;&nbsp;&nbsp;</tt><b>extends</b><tt> </tt><a href=\"#name\" class=HREF><i>name</i></a><tt> </tt><font color=green size=\"+1\">[</font><tt> </tt><a href=\"#class_modification\" class=HREF><i>class_modification</i></a><tt> </tt><font color=green size=\"+1\">]</font><tt> </tt><font color=green size=\"+1\">[</font><tt> </tt><a href=\"#annotation\" class=HREF><i>annotation</i></a><tt> </tt><font color=green size=\"+1\">]</font>
<p><a name=\"constraining_clause\" class=NAME><i>constraining_clause</i></a>:
<br><tt>&nbsp;&nbsp;&nbsp;&nbsp;&nbsp;&nbsp;&nbsp;&nbsp;</tt><b>constrainedby</b><tt> </tt><a href=\"#name\" class=HREF><i>name</i></a><tt> </tt><font color=green size=\"+1\">[</font><tt> </tt><a href=\"#class_modification\" class=HREF><i>class_modification</i></a><tt> </tt><font color=green size=\"+1\">]</font>
<h5>Component Clause</h5>
<p><a name=\"component_clause\" class=NAME><i>component_clause</i></a>:
<br><tt>&nbsp;&nbsp;&nbsp;&nbsp;&nbsp;&nbsp;&nbsp;&nbsp;</tt><a href=\"#type_prefix\" class=HREF><i>type_prefix</i></a><tt> </tt><a href=\"#type_specifier\" class=HREF><i>type_specifier</i></a><tt> </tt><font color=green size=\"+1\">[</font><tt> </tt><a href=\"#array_subscripts\" class=HREF><i>array_subscripts</i></a><tt> </tt><font color=green size=\"+1\">]</font><tt> </tt><a href=\"#component_list\" class=HREF><i>component_list</i></a>
<p><a name=\"type_prefix\" class=NAME><i>type_prefix</i></a>:
<br><tt>&nbsp;&nbsp;&nbsp;&nbsp;&nbsp;&nbsp;&nbsp;&nbsp;</tt><font color=green size=\"+1\">[</font><tt> </tt><b>flow</b><tt> </tt><font color=green size=\"+1\">|</font><tt> </tt><b>stream</b><tt> </tt><font color=green size=\"+1\">]</font><tt> </tt><font color=green size=\"+1\">[</font><tt> </tt><b>discrete</b><tt> </tt><font color=green size=\"+1\">|</font><tt> </tt><b>parameter</b><tt> </tt><font color=green size=\"+1\">|</font><tt> </tt><b>constant</b><tt> </tt><font color=green size=\"+1\">]</font><tt> </tt><font color=green size=\"+1\">[</font><tt> </tt><b>input</b><tt> </tt><font color=green size=\"+1\">|</font><tt> </tt><b>output</b><tt> </tt><font color=green size=\"+1\">]</font>
<p><a name=\"type_specifier\" class=NAME><i>type_specifier</i></a>:
<br><tt>&nbsp;&nbsp;&nbsp;&nbsp;&nbsp;&nbsp;&nbsp;&nbsp;</tt><a href=\"#name\" class=HREF><i>name</i></a>
<p><a name=\"component_list\" class=NAME><i>component_list</i></a>:
<br><tt>&nbsp;&nbsp;&nbsp;&nbsp;&nbsp;&nbsp;&nbsp;&nbsp;</tt><a href=\"#component_declaration\" class=HREF><i>component_declaration</i></a><tt> </tt><font color=green size=\"+1\">{</font><tt> </tt><font color=green>\"</font><tt>,</tt><font color=green>\"</font><tt> </tt><a href=\"#component_declaration\" class=HREF><i>component_declaration</i></a><tt> </tt><font color=green size=\"+1\">}</font>
<p><a name=\"component_declaration\" class=NAME><i>component_declaration</i></a>:
<br><tt>&nbsp;&nbsp;&nbsp;&nbsp;&nbsp;&nbsp;&nbsp;&nbsp;</tt><a href=\"#declaration\" class=HREF><i>declaration</i></a><tt> </tt><font color=green size=\"+1\">[</font><tt> </tt><a href=\"#conditional_attribute\" class=HREF><i>conditional_attribute</i></a><tt> </tt><font color=green size=\"+1\">]</font><tt> </tt><a href=\"#comment\" class=HREF><i>comment</i></a>
<p><a name=\"conditional_attribute\" class=NAME><i>conditional_attribute</i></a>:
<br><tt>&nbsp;&nbsp;&nbsp;&nbsp;&nbsp;&nbsp;&nbsp;&nbsp;</tt><b>if</b><tt> </tt><a href=\"#expression\" class=HREF><i>expression</i></a>
<p><a name=\"declaration\" class=NAME><i>declaration</i></a>:
<br><tt>&nbsp;&nbsp;&nbsp;&nbsp;&nbsp;&nbsp;&nbsp;&nbsp;</tt><i>IDENT</i><tt> </tt><font color=green size=\"+1\">[</font><tt> </tt><a href=\"#array_subscripts\" class=HREF><i>array_subscripts</i></a><tt> </tt><font color=green size=\"+1\">]</font><tt> </tt><font color=green size=\"+1\">[</font><tt> </tt><a href=\"#modification\" class=HREF><i>modification</i></a><tt> </tt><font color=green size=\"+1\">]</font>
<h5>Modification</h5>
<p><a name=\"modification\" class=NAME><i>modification</i></a>:
<br><tt>&nbsp;&nbsp;&nbsp;&nbsp;&nbsp;&nbsp;&nbsp;&nbsp;</tt><a href=\"#class_modification\" class=HREF><i>class_modification</i></a><tt> </tt><font color=green size=\"+1\">[</font><tt> </tt><font color=green>\"</font><tt>=</tt><font color=green>\"</font><tt> </tt><a href=\"#expression\" class=HREF><i>expression</i></a><tt> </tt><font color=green size=\"+1\">]</font>
<br><tt>&nbsp;&nbsp;&nbsp;&nbsp;&nbsp;&nbsp;&nbsp;&nbsp;</tt><font color=green size=\"+1\">|</font><tt> </tt><font color=green>\"</font><tt>=</tt><font color=green>\"</font><tt> </tt><a href=\"#expression\" class=HREF><i>expression</i></a>
<br><tt>&nbsp;&nbsp;&nbsp;&nbsp;&nbsp;&nbsp;&nbsp;&nbsp;</tt><font color=green size=\"+1\">|</font><tt> </tt><font color=green>\"</font><tt>:=</tt><font color=green>\"</font><tt> </tt><a href=\"#expression\" class=HREF><i>expression</i></a>
<p><a name=\"class_modification\" class=NAME><i>class_modification</i></a>:
<br><tt>&nbsp;&nbsp;&nbsp;&nbsp;&nbsp;&nbsp;&nbsp;&nbsp;</tt><font color=green>\"</font><tt>(</tt><font color=green>\"</font><tt> </tt><font color=green size=\"+1\">[</font><tt> </tt><a href=\"#argument_list\" class=HREF><i>argument_list</i></a><tt> </tt><font color=green size=\"+1\">]</font><tt> </tt><font color=green>\"</font><tt>)</tt><font color=green>\"</font>
<p><a name=\"argument_list\" class=NAME><i>argument_list</i></a>:
<br><tt>&nbsp;&nbsp;&nbsp;&nbsp;&nbsp;&nbsp;&nbsp;&nbsp;</tt><a href=\"#argument\" class=HREF><i>argument</i></a><tt> </tt><font color=green size=\"+1\">{</font><tt> </tt><font color=green>\"</font><tt>,</tt><font color=green>\"</font><tt> </tt><a href=\"#argument\" class=HREF><i>argument</i></a><tt> </tt><font color=green size=\"+1\">}</font>
<p><a name=\"argument\" class=NAME><i>argument</i></a>:
<br><tt>&nbsp;&nbsp;&nbsp;&nbsp;&nbsp;&nbsp;&nbsp;&nbsp;</tt><a href=\"#element_modification_or_replaceable\" class=HREF><i>element_modification_or_replaceable</i></a><tt> </tt><font color=green size=\"+1\">|</font><tt> </tt><a href=\"#element_redeclaration\" class=HREF><i>element_redeclaration</i></a>
<p><a name=\"element_modification_or_replaceable\" class=NAME><i>element_modification_or_replaceable</i></a>:
<br><tt>&nbsp;&nbsp;&nbsp;&nbsp;&nbsp;&nbsp;&nbsp;&nbsp;</tt><font color=green size=\"+1\">[</font><tt> </tt><b>each</b><tt> </tt><font color=green size=\"+1\">]</font><tt> </tt><font color=green size=\"+1\">[</font><tt> </tt><b>final</b><tt> </tt><font color=green size=\"+1\">]</font><tt> </tt><font color=green size=\"+1\">(</font><tt> </tt><a href=\"#element_modification\" class=HREF><i>element_modification</i></a><tt> </tt><font color=green size=\"+1\">|</font><tt> </tt><a href=\"#element_replaceable\" class=HREF><i>element_replaceable</i></a><tt> </tt><font color=green size=\"+1\">)</font>
<p><a name=\"element_modification\" class=NAME><i>element_modification</i></a>:
<br><tt>&nbsp;&nbsp;&nbsp;&nbsp;&nbsp;&nbsp;&nbsp;&nbsp;</tt><a href=\"#name\" class=HREF><i>name</i></a><tt> </tt><font color=green size=\"+1\">[</font><tt> </tt><a href=\"#modification\" class=HREF><i>modification</i></a><tt> </tt><font color=green size=\"+1\">]</font><tt> </tt><a href=\"#string_comment\" class=HREF><i>string_comment</i></a>
<p><a name=\"element_redeclaration\" class=NAME><i>element_redeclaration</i></a>:
<br><tt>&nbsp;&nbsp;&nbsp;&nbsp;&nbsp;&nbsp;&nbsp;&nbsp;</tt><b>redeclare</b><tt> </tt><font color=green size=\"+1\">[</font><tt> </tt><b>each</b><tt> </tt><font color=green size=\"+1\">]</font><tt> </tt><font color=green size=\"+1\">[</font><tt> </tt><b>final</b><tt> </tt><font color=green size=\"+1\">]</font>
<br><tt>&nbsp;&nbsp;&nbsp;&nbsp;&nbsp;&nbsp;&nbsp;&nbsp;</tt><font color=green size=\"+1\">(</font><tt> </tt><a href=\"#class_definition\" class=HREF><i>class_definition</i></a><tt> </tt><font color=green size=\"+1\">|</font><tt> </tt><a href=\"#component_clause1\" class=HREF><i>component_clause1</i></a><tt> </tt><font color=green size=\"+1\">|</font><tt> </tt><a href=\"#element_replaceable\" class=HREF><i>element_replaceable</i></a><tt> </tt><font color=green size=\"+1\">)</font>
<p><a name=\"element_replaceable\" class=NAME><i>element_replaceable</i></a>:
<br><tt>&nbsp;&nbsp;&nbsp;&nbsp;&nbsp;&nbsp;&nbsp;&nbsp;</tt><b>replaceable</b><tt> </tt><font color=green size=\"+1\">(</font><tt> </tt><a href=\"#class_definition\" class=HREF><i>class_definition</i></a><tt> </tt><font color=green size=\"+1\">|</font><tt> </tt><a href=\"#component_clause1\" class=HREF><i>component_clause1</i></a><tt> </tt><font color=green size=\"+1\">)</font>
<br><tt>&nbsp;&nbsp;&nbsp;&nbsp;&nbsp;&nbsp;&nbsp;&nbsp;</tt><font color=green size=\"+1\">[</font><tt> </tt><a href=\"#constraining_clause\" class=HREF><i>constraining_clause</i></a><tt> </tt><font color=green size=\"+1\">]</font>
<p><a name=\"component_clause1\" class=NAME><i>component_clause1</i></a>:
<br><tt>&nbsp;&nbsp;&nbsp;&nbsp;&nbsp;&nbsp;&nbsp;&nbsp;</tt><a href=\"#type_prefix\" class=HREF><i>type_prefix</i></a><tt> </tt><a href=\"#type_specifier\" class=HREF><i>type_specifier</i></a><tt> </tt><a href=\"#component_declaration1\" class=HREF><i>component_declaration1</i></a>
<p><a name=\"component_declaration1\" class=NAME><i>component_declaration1</i></a>:
<br><tt>&nbsp;&nbsp;&nbsp;&nbsp;&nbsp;&nbsp;&nbsp;&nbsp;</tt><a href=\"#declaration\" class=HREF><i>declaration</i></a><tt> </tt><a href=\"#comment\" class=HREF><i>comment</i></a>
<h5>Equation</h5>
<p><a name=\"equation_section\" class=NAME><i>equation_section</i></a>:
<br><tt>&nbsp;&nbsp;&nbsp;&nbsp;&nbsp;&nbsp;&nbsp;&nbsp;</tt><font color=green size=\"+1\">[</font><tt> </tt><b>initial</b><tt> </tt><font color=green size=\"+1\">]</font><tt> </tt><b>equation</b><tt> </tt><font color=green size=\"+1\">{</font><tt> </tt><a href=\"#equation\" class=HREF><i>equation</i></a><tt> </tt><font color=green>\"</font><tt>;</tt><font color=green>\"</font><tt> </tt><font color=green size=\"+1\">}</font>
<p><a name=\"algorithm_section\" class=NAME><i>algorithm_section</i></a>:
<br><tt>&nbsp;&nbsp;&nbsp;&nbsp;&nbsp;&nbsp;&nbsp;&nbsp;</tt><font color=green size=\"+1\">[</font><tt> </tt><b>initial</b><tt> </tt><font color=green size=\"+1\">]</font><tt> </tt><b>algorithm</b><tt> </tt><font color=green size=\"+1\">{</font><tt> </tt><a href=\"#statement\" class=HREF><i>statement</i></a><tt> </tt><font color=green>\"</font><tt>;</tt><font color=green>\"</font><tt> </tt><font color=green size=\"+1\">}</font>
<p><a name=\"equation\" class=NAME><i>equation</i></a>:
<br><tt>&nbsp;&nbsp;&nbsp;&nbsp;&nbsp;&nbsp;&nbsp;&nbsp;</tt><font color=green size=\"+1\">(</font><tt> </tt><a href=\"#simple_expression\" class=HREF><i>simple_expression</i></a><tt> </tt><font color=green>\"</font><tt>=</tt><font color=green>\"</font><tt> </tt><a href=\"#expression\" class=HREF><i>expression</i></a>
<br><tt>&nbsp;&nbsp;&nbsp;&nbsp;&nbsp;&nbsp;&nbsp;&nbsp;</tt><font color=green size=\"+1\">|</font><tt> </tt><a href=\"#if_equation\" class=HREF><i>if_equation</i></a>
<br><tt>&nbsp;&nbsp;&nbsp;&nbsp;&nbsp;&nbsp;&nbsp;&nbsp;</tt><font color=green size=\"+1\">|</font><tt> </tt><a href=\"#for_equation\" class=HREF><i>for_equation</i></a>
<br><tt>&nbsp;&nbsp;&nbsp;&nbsp;&nbsp;&nbsp;&nbsp;&nbsp;</tt><font color=green size=\"+1\">|</font><tt> </tt><a href=\"#connect_clause\" class=HREF><i>connect_clause</i></a>
<br><tt>&nbsp;&nbsp;&nbsp;&nbsp;&nbsp;&nbsp;&nbsp;&nbsp;</tt><font color=green size=\"+1\">|</font><tt> </tt><a href=\"#when_equation\" class=HREF><i>when_equation</i></a>
<br><tt>&nbsp;&nbsp;&nbsp;&nbsp;&nbsp;&nbsp;&nbsp;&nbsp;</tt><font color=green size=\"+1\">|</font><tt> </tt><a href=\"#name\" class=HREF><i>name</i></a><tt> </tt><a href=\"#function_call_args\" class=HREF><i>function_call_args</i></a><tt> </tt><font color=green size=\"+1\">)</font><tt> </tt><a href=\"#comment\" class=HREF><i>comment</i></a>
<p><a name=\"statement\" class=NAME><i>statement</i></a>:
<br><tt>&nbsp;&nbsp;&nbsp;&nbsp;&nbsp;&nbsp;&nbsp;&nbsp;</tt><font color=green size=\"+1\">(</font><tt> </tt><a href=\"#component_reference\" class=HREF><i>component_reference</i></a><tt> </tt><font color=green size=\"+1\">(</font><tt> </tt><font color=green>\"</font><tt>:=</tt><font color=green>\"</font><tt> </tt><a href=\"#expression\" class=HREF><i>expression</i></a><tt> </tt><font color=green size=\"+1\">|</font><tt> </tt><a href=\"#function_call_args\" class=HREF><i>function_call_args</i></a><tt> </tt><font color=green size=\"+1\">)</font>
<br><tt>&nbsp;&nbsp;&nbsp;&nbsp;&nbsp;&nbsp;&nbsp;&nbsp;</tt><font color=green size=\"+1\">|</font><tt> </tt><font color=green>\"</font><tt>(</tt><font color=green>\"</font><tt> </tt><a href=\"#output_expression_list\" class=HREF><i>output_expression_list</i></a><tt> </tt><font color=green>\"</font><tt>)</tt><font color=green>\"</font><tt> </tt><font color=green>\"</font><tt>:=</tt><font color=green>\"</font><tt> </tt><a href=\"#component_reference\" class=HREF><i>component_reference</i></a><tt> </tt><a href=\"#function_call_args\" class=HREF><i>function_call_args</i></a>
<br><tt>&nbsp;&nbsp;&nbsp;&nbsp;&nbsp;&nbsp;&nbsp;&nbsp;</tt><font color=green size=\"+1\">|</font><tt> </tt><b>break</b>
<br><tt>&nbsp;&nbsp;&nbsp;&nbsp;&nbsp;&nbsp;&nbsp;&nbsp;</tt><font color=green size=\"+1\">|</font><tt> </tt><b>return</b>
<br><tt>&nbsp;&nbsp;&nbsp;&nbsp;&nbsp;&nbsp;&nbsp;&nbsp;</tt><font color=green size=\"+1\">|</font><tt> </tt><a href=\"#if_statement\" class=HREF><i>if_statement</i></a>
<br><tt>&nbsp;&nbsp;&nbsp;&nbsp;&nbsp;&nbsp;&nbsp;&nbsp;</tt><font color=green size=\"+1\">|</font><tt> </tt><a href=\"#for_statement\" class=HREF><i>for_statement</i></a>
<br><tt>&nbsp;&nbsp;&nbsp;&nbsp;&nbsp;&nbsp;&nbsp;&nbsp;</tt><font color=green size=\"+1\">|</font><tt> </tt><a href=\"#while_statement\" class=HREF><i>while_statement</i></a>
<br><tt>&nbsp;&nbsp;&nbsp;&nbsp;&nbsp;&nbsp;&nbsp;&nbsp;</tt><font color=green size=\"+1\">|</font><tt> </tt><a href=\"#when_statement\" class=HREF><i>when_statement</i></a><tt> </tt><font color=green size=\"+1\">)</font><tt> </tt><a href=\"#comment\" class=HREF><i>comment</i></a>
<p><a name=\"if_equation\" class=NAME><i>if_equation</i></a>:
<br><tt>&nbsp;&nbsp;&nbsp;&nbsp;&nbsp;&nbsp;&nbsp;&nbsp;</tt><b>if</b><tt> </tt><a href=\"#expression\" class=HREF><i>expression</i></a><tt> </tt><b>then</b><tt> </tt><font color=green size=\"+1\">{</font><tt> </tt><a href=\"#equation\" class=HREF><i>equation</i></a><tt> </tt><font color=green>\"</font><tt>;</tt><font color=green>\"</font><tt> </tt><font color=green size=\"+1\">}</font>
<br><tt>&nbsp;&nbsp;&nbsp;&nbsp;&nbsp;&nbsp;&nbsp;&nbsp;</tt><font color=green size=\"+1\">{</font><tt> </tt><b>elseif</b><tt> </tt><a href=\"#expression\" class=HREF><i>expression</i></a><tt> </tt><b>then</b><tt> </tt><font color=green size=\"+1\">{</font><tt> </tt><a href=\"#equation\" class=HREF><i>equation</i></a><tt> </tt><font color=green>\"</font><tt>;</tt><font color=green>\"</font><tt> </tt><font color=green size=\"+1\">}</font><tt> </tt><font color=green size=\"+1\">}</font>
<br><tt>&nbsp;&nbsp;&nbsp;&nbsp;&nbsp;&nbsp;&nbsp;&nbsp;</tt><font color=green size=\"+1\">[</font><tt> </tt><b>else</b><tt> </tt><font color=green size=\"+1\">{</font><tt> </tt><a href=\"#equation\" class=HREF><i>equation</i></a><tt> </tt><font color=green>\"</font><tt>;</tt><font color=green>\"</font><tt> </tt><font color=green size=\"+1\">}</font><tt> </tt><font color=green size=\"+1\">]</font>
<br><tt>&nbsp;&nbsp;&nbsp;&nbsp;&nbsp;&nbsp;&nbsp;&nbsp;</tt><b>end</b><tt> </tt><b>if</b>
<p><a name=\"if_statement\" class=NAME><i>if_statement</i></a>:
<br><tt>&nbsp;&nbsp;&nbsp;&nbsp;&nbsp;&nbsp;&nbsp;&nbsp;</tt><b>if</b><tt> </tt><a href=\"#expression\" class=HREF><i>expression</i></a><tt> </tt><b>then</b><tt> </tt><font color=green size=\"+1\">{</font><tt> </tt><a href=\"#statement\" class=HREF><i>statement</i></a><tt> </tt><font color=green>\"</font><tt>;</tt><font color=green>\"</font><tt> </tt><font color=green size=\"+1\">}</font>
<br><tt>&nbsp;&nbsp;&nbsp;&nbsp;&nbsp;&nbsp;&nbsp;&nbsp;</tt><font color=green size=\"+1\">{</font><tt> </tt><b>elseif</b><tt> </tt><a href=\"#expression\" class=HREF><i>expression</i></a><tt> </tt><b>then</b><tt> </tt><font color=green size=\"+1\">{</font><tt> </tt><a href=\"#statement\" class=HREF><i>statement</i></a><tt> </tt><font color=green>\"</font><tt>;</tt><font color=green>\"</font><tt> </tt><font color=green size=\"+1\">}</font><tt> </tt><font color=green size=\"+1\">}</font>
<br><tt>&nbsp;&nbsp;&nbsp;&nbsp;&nbsp;&nbsp;&nbsp;&nbsp;</tt><font color=green size=\"+1\">[</font><tt> </tt><b>else</b><tt> </tt><font color=green size=\"+1\">{</font><tt> </tt><a href=\"#statement\" class=HREF><i>statement</i></a><tt> </tt><font color=green>\"</font><tt>;</tt><font color=green>\"</font><tt> </tt><font color=green size=\"+1\">}</font><tt> </tt><font color=green size=\"+1\">]</font>
<br><tt>&nbsp;&nbsp;&nbsp;&nbsp;&nbsp;&nbsp;&nbsp;&nbsp;</tt><b>end</b><tt> </tt><b>if</b>
<p><a name=\"for_equation\" class=NAME><i>for_equation</i></a>:
<br><tt>&nbsp;&nbsp;&nbsp;&nbsp;&nbsp;&nbsp;&nbsp;&nbsp;</tt><b>for</b>" + "<tt> </tt><a href=\"#for_indices\" class=HREF><i>for_indices</i></a><tt> </tt><b>loop</b><tt> </tt><font color=green size=\"+1\">{</font><tt> </tt><a href=\"#equation\" class=HREF><i>equation</i></a><tt> </tt><font color=green>\"</font><tt>;</tt><font color=green>\"</font><tt> </tt><font color=green size=\"+1\">}</font><tt> </tt><b>end</b><tt> </tt><b>for</b>
<p><a name=\"for_statement\" class=NAME><i>for_statement</i></a>:
<br><tt>&nbsp;&nbsp;&nbsp;&nbsp;&nbsp;&nbsp;&nbsp;&nbsp;</tt><b>for</b><tt> </tt><a href=\"#for_indices\" class=HREF><i>for_indices</i></a><tt> </tt><b>loop</b><tt> </tt><font color=green size=\"+1\">{</font><tt> </tt><a href=\"#statement\" class=HREF><i>statement</i></a><tt> </tt><font color=green>\"</font><tt>;</tt><font color=green>\"</font><tt> </tt><font color=green size=\"+1\">}</font><tt> </tt><b>end</b><tt> </tt><b>for</b>
<p><a name=\"for_indices\" class=NAME><i>for_indices</i></a>:
<br><tt>&nbsp;&nbsp;&nbsp;&nbsp;&nbsp;&nbsp;&nbsp;&nbsp;</tt><a href=\"#for_index\" class=HREF><i>for_index</i></a><tt> </tt><font color=green size=\"+1\">{</font><tt> </tt><font color=green>\"</font><tt>,</tt><font color=green>\"</font><tt> </tt><a href=\"#for_index\" class=HREF><i>for_index</i></a><tt> </tt><font color=green size=\"+1\">}</font>
<p><a name=\"for_index\" class=NAME><i>for_index</i></a>:
<br><tt>&nbsp;&nbsp;&nbsp;&nbsp;&nbsp;&nbsp;&nbsp;&nbsp;</tt><i>IDENT</i><tt> </tt><font color=green size=\"+1\">[</font><tt> </tt><b>in</b><tt> </tt><a href=\"#expression\" class=HREF><i>expression</i></a><tt> </tt><font color=green size=\"+1\">]</font>
<p><a name=\"while_statement\" class=NAME><i>while_statement</i></a>:
<br><tt>&nbsp;&nbsp;&nbsp;&nbsp;&nbsp;&nbsp;&nbsp;&nbsp;</tt><b>while</b><tt> </tt><a href=\"#expression\" class=HREF><i>expression</i></a><tt> </tt><b>loop</b><tt> </tt><font color=green size=\"+1\">{</font><tt> </tt><a href=\"#statement\" class=HREF><i>statement</i></a><tt> </tt><font color=green>\"</font><tt>;</tt><font color=green>\"</font><tt> </tt><font color=green size=\"+1\">}</font><tt> </tt><b>end</b><tt> </tt><b>while</b>
<p><a name=\"when_equation\" class=NAME><i>when_equation</i></a>:
<br><tt>&nbsp;&nbsp;&nbsp;&nbsp;&nbsp;&nbsp;&nbsp;&nbsp;</tt><b>when</b><tt> </tt><a href=\"#expression\" class=HREF><i>expression</i></a><tt> </tt><b>then</b><tt> </tt><font color=green size=\"+1\">{</font><tt> </tt><a href=\"#equation\" class=HREF><i>equation</i></a><tt> </tt><font color=green>\"</font><tt>;</tt><font color=green>\"</font><tt> </tt><font color=green size=\"+1\">}</font>
<br><tt>&nbsp;&nbsp;&nbsp;&nbsp;&nbsp;&nbsp;&nbsp;&nbsp;</tt><font color=green size=\"+1\">{</font><tt> </tt><b>elsewhen</b><tt> </tt><a href=\"#expression\" class=HREF><i>expression</i></a><tt> </tt><b>then</b><tt> </tt><font color=green size=\"+1\">{</font><tt> </tt><a href=\"#equation\" class=HREF><i>equation</i></a><tt> </tt><font color=green>\"</font><tt>;</tt><font color=green>\"</font><tt> </tt><font color=green size=\"+1\">}</font><tt> </tt><font color=green size=\"+1\">}</font>
<br><tt>&nbsp;&nbsp;&nbsp;&nbsp;&nbsp;&nbsp;&nbsp;&nbsp;</tt><b>end</b><tt> </tt><b>when</b>
<p><a name=\"when_statement\" class=NAME><i>when_statement</i></a>:
<br><tt>&nbsp;&nbsp;&nbsp;&nbsp;&nbsp;&nbsp;&nbsp;&nbsp;</tt><b>when</b><tt> </tt><a href=\"#expression\" class=HREF><i>expression</i></a><tt> </tt><b>then</b><tt> </tt><font color=green size=\"+1\">{</font><tt> </tt><a href=\"#statement\" class=HREF><i>statement</i></a><tt> </tt><font color=green>\"</font><tt>;</tt><font color=green>\"</font><tt> </tt><font color=green size=\"+1\">}</font>
<br><tt>&nbsp;&nbsp;&nbsp;&nbsp;&nbsp;&nbsp;&nbsp;&nbsp;</tt><font color=green size=\"+1\">{</font><tt> </tt><b>elsewhen</b><tt> </tt><a href=\"#expression\" class=HREF><i>expression</i></a><tt> </tt><b>then</b><tt> </tt><font color=green size=\"+1\">{</font><tt> </tt><a href=\"#statement\" class=HREF><i>statement</i></a><tt> </tt><font color=green>\"</font><tt>;</tt><font color=green>\"</font><tt> </tt><font color=green size=\"+1\">}</font><tt> </tt><font color=green size=\"+1\">}</font>
<br><tt>&nbsp;&nbsp;&nbsp;&nbsp;&nbsp;&nbsp;&nbsp;&nbsp;</tt><b>end</b><tt> </tt><b>when</b>
<p><a name=\"connect_clause\" class=NAME><i>connect_clause</i></a>:
<br><tt>&nbsp;&nbsp;&nbsp;&nbsp;&nbsp;&nbsp;&nbsp;&nbsp;</tt><b>connect</b><tt> </tt><font color=green>\"</font><tt>(</tt><font color=green>\"</font><tt> </tt><a href=\"#component_reference\" class=HREF><i>component_reference</i></a><tt> </tt><font color=green>\"</font><tt>,</tt><font color=green>\"</font><tt> </tt><a href=\"#component_reference\" class=HREF><i>component_reference</i></a><tt> </tt><font color=green>\"</font><tt>)</tt><font color=green>\"</font>
<h5>Expression</h5>
<p><a name=\"expression\" class=NAME><i>expression</i></a>:
<br><tt>&nbsp;&nbsp;&nbsp;&nbsp;&nbsp;&nbsp;&nbsp;&nbsp;</tt><a href=\"#simple_expression\" class=HREF><i>simple_expression</i></a>
<br><tt>&nbsp;&nbsp;&nbsp;&nbsp;&nbsp;&nbsp;&nbsp;&nbsp;</tt><font color=green size=\"+1\">|</font><tt> </tt><b>if</b><tt> </tt><a href=\"#expression\" class=HREF><i>expression</i></a><tt> </tt><b>then</b><tt> </tt><a href=\"#expression\" class=HREF><i>expression</i></a>
<br><tt>&nbsp;&nbsp;&nbsp;&nbsp;&nbsp;&nbsp;&nbsp;&nbsp;&nbsp;&nbsp;</tt><font color=green size=\"+1\">{</font><tt> </tt><b>elseif</b><tt> </tt><a href=\"#expression\" class=HREF><i>expression</i></a><tt> </tt><b>then</b><tt> </tt><a href=\"#expression\" class=HREF><i>expression</i></a><tt> </tt><font color=green size=\"+1\">}</font>
<br><tt>&nbsp;&nbsp;&nbsp;&nbsp;&nbsp;&nbsp;&nbsp;&nbsp;&nbsp;&nbsp;</tt><b>else</b><tt> </tt><a href=\"#expression\" class=HREF><i>expression</i></a>
<p><a name=\"simple_expression\" class=NAME><i>simple_expression</i></a>:
<br><tt>&nbsp;&nbsp;&nbsp;&nbsp;&nbsp;&nbsp;&nbsp;&nbsp;</tt><a href=\"#logical_expression\" class=HREF><i>logical_expression</i></a><tt> </tt><font color=green size=\"+1\">[</font><tt> </tt><font color=green>\"</font><tt>:</tt><font color=green>\"</font><tt> </tt><a href=\"#logical_expression\" class=HREF><i>logical_expression</i></a><tt> </tt><font color=green size=\"+1\">[</font><tt> </tt><font color=green>\"</font><tt>:</tt><font color=green>\"</font><tt> </tt><a href=\"#logical_expression\" class=HREF><i>logical_expression</i></a><tt> </tt><font color=green size=\"+1\">]</font><tt> </tt><font color=green size=\"+1\">]</font>
<p><a name=\"logical_expression\" class=NAME><i>logical_expression</i></a>:
<br><tt>&nbsp;&nbsp;&nbsp;&nbsp;&nbsp;&nbsp;&nbsp;&nbsp;</tt><a href=\"#logical_term\" class=HREF><i>logical_term</i></a><tt> </tt><font color=green size=\"+1\">{</font><tt> </tt><b>or</b><tt> </tt><a href=\"#logical_term\" class=HREF><i>logical_term</i></a><tt> </tt><font color=green size=\"+1\">}</font>
<p><a name=\"logical_term\" class=NAME><i>logical_term</i></a>:
<br><tt>&nbsp;&nbsp;&nbsp;&nbsp;&nbsp;&nbsp;&nbsp;&nbsp;</tt><a href=\"#logical_factor\" class=HREF><i>logical_factor</i></a><tt> </tt><font color=green size=\"+1\">{</font><tt> </tt><b>and</b><tt> </tt><a href=\"#logical_factor\" class=HREF><i>logical_factor</i></a><tt> </tt><font color=green size=\"+1\">}</font>
<p><a name=\"logical_factor\" class=NAME><i>logical_factor</i></a>:
<br><tt>&nbsp;&nbsp;&nbsp;&nbsp;&nbsp;&nbsp;&nbsp;&nbsp;</tt><font color=green size=\"+1\">[</font><tt> </tt><b>not</b><tt> </tt><font color=green size=\"+1\">]</font><tt> </tt><a href=\"#relation\" class=HREF><i>relation</i></a>
<p><a name=\"relation\" class=NAME><i>relation</i></a>:
<br><tt>&nbsp;&nbsp;&nbsp;&nbsp;&nbsp;&nbsp;&nbsp;&nbsp;</tt><a href=\"#arithmetic_expression\" class=HREF><i>arithmetic_expression</i></a><tt> </tt><font color=green size=\"+1\">[</font><tt> </tt><a href=\"#rel_op\" class=HREF><i>rel_op</i></a><tt> </tt><a href=\"#arithmetic_expression\" class=HREF><i>arithmetic_expression</i></a><tt> </tt><font color=green size=\"+1\">]</font>
<p><a name=\"rel_op\" class=NAME><i>rel_op</i></a>:
<br><tt>&nbsp;&nbsp;&nbsp;&nbsp;&nbsp;&nbsp;&nbsp;&nbsp;</tt><font color=green>\"</font><tt>&lt;</tt><font color=green>\"</font><tt> </tt><font color=green size=\"+1\">|</font><tt> </tt><font color=green>\"</font><tt>&lt;=</tt><font color=green>\"</font><tt> </tt><font color=green size=\"+1\">|</font><tt> </tt><font color=green>\"</font><tt>&gt;</tt><font color=green>\"</font><tt> </tt><font color=green size=\"+1\">|</font><tt> </tt><font color=green>\"</font><tt>&gt;=</tt><font color=green>\"</font><tt> </tt><font color=green size=\"+1\">|</font><tt> </tt><font color=green>\"</font><tt>==</tt><font color=green>\"</font><tt> </tt><font color=green size=\"+1\">|</font><tt> </tt><font color=green>\"</font><tt>&lt;&gt;</tt><font color=green>\"</font>
<p><a name=\"arithmetic_expression\" class=NAME><i>arithmetic_expression</i></a>:
<br><tt>&nbsp;&nbsp;&nbsp;&nbsp;&nbsp;&nbsp;&nbsp;&nbsp;</tt><font color=green size=\"+1\">[</font><tt> </tt><a href=\"#add_op\" class=HREF><i>add_op</i></a><tt> </tt><font color=green size=\"+1\">]</font><tt> </tt><a href=\"#term\" class=HREF><i>term</i></a><tt> </tt><font color=green size=\"+1\">{</font><tt> </tt><a href=\"#add_op\" class=HREF><i>add_op</i></a><tt> </tt><a href=\"#term\" class=HREF><i>term</i></a><tt> </tt><font color=green size=\"+1\">}</font>
<p><a name=\"add_op\" class=NAME><i>add_op</i></a>:
<br><tt>&nbsp;&nbsp;&nbsp;&nbsp;&nbsp;&nbsp;&nbsp;&nbsp;</tt><font color=green>\"</font><tt>+</tt><font color=green>\"</font><tt> </tt><font color=green size=\"+1\">|</font><tt> </tt><font color=green>\"</font><tt>-</tt><font color=green>\"</font><tt> </tt><font color=green size=\"+1\">|</font><tt> </tt><font color=green>\"</font><tt>.+</tt><font color=green>\"</font><tt> </tt><font color=green size=\"+1\">|</font><tt> </tt><font color=green>\"</font><tt>.-</tt><font color=green>\"</font>
<p><a name=\"term\" class=NAME><i>term</i></a>:
<br><tt>&nbsp;&nbsp;&nbsp;&nbsp;&nbsp;&nbsp;&nbsp;&nbsp;</tt><a href=\"#factor\" class=HREF><i>factor</i></a><tt> </tt><font color=green size=\"+1\">{</font><tt> </tt><a href=\"#mul_op\" class=HREF><i>mul_op</i></a><tt> </tt><a href=\"#factor\" class=HREF><i>factor</i></a><tt> </tt><font color=green size=\"+1\">}</font>
<p><a name=\"mul_op\" class=NAME><i>mul_op</i></a>:
<br><tt>&nbsp;&nbsp;&nbsp;&nbsp;&nbsp;&nbsp;&nbsp;&nbsp;</tt><font color=green>\"</font><tt>*</tt><font color=green>\"</font><tt> </tt><font color=green size=\"+1\">|</font><tt> </tt><font color=green>\"</font><tt>/</tt><font color=green>\"</font><tt> </tt><font color=green size=\"+1\">|</font><tt> </tt><font color=green>\"</font><tt>.*</tt><font color=green>\"</font><tt> </tt><font color=green size=\"+1\">|</font><tt> </tt><font color=green>\"</font><tt>./</tt><font color=green>\"</font>
<p><a name=\"factor\" class=NAME><i>factor</i></a>:
<br><tt>&nbsp;&nbsp;&nbsp;&nbsp;&nbsp;&nbsp;&nbsp;&nbsp;</tt><a href=\"#primary\" class=HREF><i>primary</i></a><tt> </tt><font color=green size=\"+1\">[</font><tt> </tt><font color=green size=\"+1\">(</font><tt> </tt><font color=green>\"</font><tt>^</tt><font color=green>\"</font><tt> </tt><font color=green size=\"+1\">|</font><tt> </tt><font color=green>\"</font><tt>.^</tt><font color=green>\"</font><tt> </tt><font color=green size=\"+1\">)</font><tt> </tt><a href=\"#primary\" class=HREF><i>primary</i></a><tt> </tt><font color=green size=\"+1\">]</font>
<p><a name=\"primary\" class=NAME><i>primary</i></a>:
<br><tt>&nbsp;&nbsp;&nbsp;&nbsp;&nbsp;&nbsp;&nbsp;&nbsp;</tt><i>UNSIGNED_NUMBER</i>
<br><tt>&nbsp;&nbsp;&nbsp;&nbsp;&nbsp;&nbsp;&nbsp;&nbsp;</tt><font color=green size=\"+1\">|</font><tt> </tt><i>STRING</i>
<br><tt>&nbsp;&nbsp;&nbsp;&nbsp;&nbsp;&nbsp;&nbsp;&nbsp;</tt><font color=green size=\"+1\">|</font><tt> </tt><b>false</b>
<br><tt>&nbsp;&nbsp;&nbsp;&nbsp;&nbsp;&nbsp;&nbsp;&nbsp;</tt><font color=green size=\"+1\">|</font><tt> </tt><b>true</b>
<br><tt>&nbsp;&nbsp;&nbsp;&nbsp;&nbsp;&nbsp;&nbsp;&nbsp;</tt><font color=green size=\"+1\">|</font><tt> </tt><a href=\"#component_reference\" class=HREF><i>component_reference</i></a>
<br><tt>&nbsp;&nbsp;&nbsp;&nbsp;&nbsp;&nbsp;&nbsp;&nbsp;</tt><font color=green size=\"+1\">|</font><tt> </tt><font color=green size=\"+1\">(</font><tt> </tt><a href=\"#name\" class=HREF><i>name</i></a><tt> </tt><font color=green size=\"+1\">|</font><tt> </tt><b>der</b><tt> </tt><font color=green size=\"+1\">|</font><tt> </tt><b>initial</b><tt> </tt><font color=green size=\"+1\">)</font><tt> </tt><a href=\"#function_call_args\" class=HREF><i>function_call_args</i></a>
<br><tt>&nbsp;&nbsp;&nbsp;&nbsp;&nbsp;&nbsp;&nbsp;&nbsp;</tt><font color=green size=\"+1\">|</font><tt> </tt><font color=green>\"</font><tt>(</tt><font color=green>\"</font><tt> </tt><a href=\"#output_expression_list\" class=HREF><i>output_expression_list</i></a><tt> </tt><font color=green>\"</font><tt>)</tt><font color=green>\"</font>
<br><tt>&nbsp;&nbsp;&nbsp;&nbsp;&nbsp;&nbsp;&nbsp;&nbsp;</tt><font color=green size=\"+1\">|</font><tt> </tt><font color=green>\"</font><tt>[</tt><font color=green>\"</font><tt> </tt><a href=\"#expression_list\" class=HREF><i>expression_list</i></a><tt> </tt><font color=green size=\"+1\">{</font><tt> </tt><font color=green>\"</font><tt>;</tt><font color=green>\"</font><tt> </tt><a href=\"#expression_list\" class=HREF><i>expression_list</i></a><tt> </tt><font color=green size=\"+1\">}</font><tt> </tt><font color=green>\"</font><tt>]</tt><font color=green>\"</font>
<br><tt>&nbsp;&nbsp;&nbsp;&nbsp;&nbsp;&nbsp;&nbsp;&nbsp;</tt><font color=green size=\"+1\">|</font><tt> </tt><font color=green>\"</font><tt>{</tt><font color=green>\"</font><tt> </tt><a href=\"#function_arguments\" class=HREF><i>function_arguments</i></a><tt> </tt><font color=green>\"</font><tt>}</tt><font color=green>\"</font>
<br><tt>&nbsp;&nbsp;&nbsp;&nbsp;&nbsp;&nbsp;&nbsp;&nbsp;</tt><font color=green size=\"+1\">|</font><tt> </tt><b>end</b>
<p><a name=\"name\" class=NAME><i>name</i></a>:
<br><tt>&nbsp;&nbsp;&nbsp;&nbsp;&nbsp;&nbsp;&nbsp;&nbsp;</tt><font color=green size=\"+1\">[</font><tt> </tt><font color=green>\"</font><tt>.</tt><font color=green>\"</font><tt> </tt><font color=green size=\"+1\">]</font><tt> </tt><i>IDENT</i><tt> </tt><font color=green size=\"+1\">{</font><tt> </tt><font color=green>\"</font><tt>.</tt><font color=green>\"</font><tt> </tt><i>IDENT</i><tt> </tt><font color=green size=\"+1\">}</font>
<p><a name=\"component_reference\" class=NAME><i>component_reference</i></a>:
<br><tt>&nbsp;&nbsp;&nbsp;&nbsp;&nbsp;&nbsp;&nbsp;&nbsp;</tt><font color=green size=\"+1\">[</font><tt> </tt><font color=green>\"</font><tt>.</tt><font color=green>\"</font><tt> </tt><font color=green size=\"+1\">]</font><tt> </tt><i>IDENT</i><tt> </tt><font color=green size=\"+1\">[</font><tt> </tt><a href=\"#array_subscripts\" class=HREF><i>array_subscripts</i></a><tt> </tt><font color=green size=\"+1\">]</font><tt> </tt><font color=green size=\"+1\">{</font><tt> </tt><font color=green>\"</font><tt>.</tt><font color=green>\"</font><tt> </tt><i>IDENT</i><tt> </tt><font color=green size=\"+1\">[</font><tt> </tt><a href=\"#array_subscripts\" class=HREF><i>array_subscripts</i></a><tt> </tt><font color=green size=\"+1\">]</font><tt> </tt><font color=green size=\"+1\">}</font>
<p><a name=\"function_call_args\" class=NAME><i>function_call_args</i></a>:
<br><tt>&nbsp;&nbsp;&nbsp;&nbsp;&nbsp;&nbsp;&nbsp;&nbsp;</tt><font color=green>\"</font><tt>(</tt><font color=green>\"</font><tt> </tt><font color=green size=\"+1\">[</font><tt> </tt><a href=\"#function_arguments\" class=HREF><i>function_arguments</i></a><tt> </tt><font color=green size=\"+1\">]</font><tt> </tt><font color=green>\"</font><tt>)</tt><font color=green>\"</font>
<p><a name=\"function_arguments\" class=NAME><i>function_arguments</i></a>:
<br><tt>&nbsp;&nbsp;&nbsp;&nbsp;&nbsp;&nbsp;&nbsp;&nbsp;</tt><a href=\"#function_argument\" class=HREF><i>function_argument</i></a><tt> </tt><font color=green size=\"+1\">[</font><tt> </tt><font color=green>\"</font><tt>,</tt><font color=green>\"</font><tt> </tt><a href=\"#function_arguments\" class=HREF><i>function_arguments</i></a><tt> </tt><font color=green size=\"+1\">|</font><tt> </tt><b>for</b><tt> </tt><a href=\"#for_indices\" class=HREF><i>for_indices</i></a><tt> </tt><font color=green size=\"+1\">]</font>
<br><tt>&nbsp;&nbsp;&nbsp;&nbsp;&nbsp;&nbsp;&nbsp;&nbsp;</tt><font color=green size=\"+1\">|</font><tt> </tt><a href=\"#named_arguments\" class=HREF><i>named_arguments</i></a>
<p><a name=\"named_arguments\" class=NAME><i>named_arguments</i></a>:
<br><tt>&nbsp;&nbsp;&nbsp;&nbsp;&nbsp;&nbsp;&nbsp;&nbsp;</tt><a href=\"#named_argument\" class=HREF><i>named_argument</i></a><tt> </tt><font color=green size=\"+1\">[</font><tt> </tt><font color=green>\"</font><tt>,</tt><font color=green>\"</font><tt> </tt><a href=\"#named_arguments\" class=HREF><i>named_arguments</i></a><tt> </tt><font color=green size=\"+1\">]</font>
<p><a name=\"named_argument\" class=NAME><i>named_argument</i></a>:
<br><tt>&nbsp;&nbsp;&nbsp;&nbsp;&nbsp;&nbsp;&nbsp;&nbsp;</tt><i>IDENT</i><tt> </tt><font color=green>\"</font><tt>=</tt><font color=green>\"</font><tt> </tt><a href=\"#function_argument\" class=HREF><i>function_argument</i></a>
<p><a name=\"function_argument\" class=NAME><i>function_argument</i></a>:
<br><tt>&nbsp;&nbsp;&nbsp;&nbsp;&nbsp;&nbsp;&nbsp;&nbsp;</tt>'function'<tt> </tt><a href=\"#name\" class=HREF><i>name</i></a><tt> </tt><font color=green>\"</font><tt>(</tt><font color=green>\"</font><tt> </tt><font color=green size=\"+1\">[</font><tt> </tt><a href=\"#named_arguments\" class=HREF><i>named_arguments</i></a><tt> </tt><font color=green size=\"+1\">]</font><tt> </tt><font color=green>\"</font><tt>)</tt><font color=green>\"</font>
<br><tt>&nbsp;&nbsp;&nbsp;&nbsp;&nbsp;&nbsp;&nbsp;&nbsp;</tt><font color=green size=\"+1\">|</font><tt> </tt><a href=\"#expression\" class=HREF><i>expression</i></a>
<p><a name=\"output_expression_list\" class=NAME><i>output_expression_list</i></a>:
<br><tt>&nbsp;&nbsp;&nbsp;&nbsp;&nbsp;&nbsp;&nbsp;&nbsp;</tt><font color=green size=\"+1\">[</font><tt> </tt><a href=\"#expression\" class=HREF><i>expression</i></a><tt> </tt><font color=green size=\"+1\">]</font><tt> </tt><font color=green size=\"+1\">{</font><tt> </tt><font color=green>\"</font><tt>,</tt><font color=green>\"</font><tt> </tt><font color=green size=\"+1\">[</font><tt> </tt><a href=\"#expression\" class=HREF><i>expression</i></a><tt> </tt><font color=green size=\"+1\">]</font><tt> </tt><font color=green size=\"+1\">}</font>
<p><a name=\"expression_list\" class=NAME><i>expression_list</i></a>:
<br><tt>&nbsp;&nbsp;&nbsp;&nbsp;&nbsp;&nbsp;&nbsp;&nbsp;</tt><a href=\"#expression\" class=HREF><i>expression</i></a><tt> </tt><font color=green size=\"+1\">{</font><tt> </tt><font color=green>\"</font><tt>,</tt><font color=green>\"</font><tt> </tt><a href=\"#expression\" class=HREF><i>expression</i></a><tt> </tt><font color=green size=\"+1\">}</font>
<p><a name=\"array_subscripts\" class=NAME><i>array_subscripts</i></a>:
<br><tt>&nbsp;&nbsp;&nbsp;&nbsp;&nbsp;&nbsp;&nbsp;&nbsp;</tt><font color=green>\"</font><tt>[</tt><font color=green>\"</font><tt> </tt><a href=\"#subscript\" class=HREF><i>subscript</i></a><tt> </tt><font color=green size=\"+1\">{</font><tt> </tt><font color=green>\"</font><tt>,</tt><font color=green>\"</font><tt> </tt><a href=\"#subscript\" class=HREF><i>subscript</i></a><tt> </tt><font color=green size=\"+1\">}</font><tt> </tt><font color=green>\"</font><tt>]</tt><font color=green>\"</font>
<p><a name=\"subscript\" class=NAME><i>subscript</i></a>:
<br><tt>&nbsp;&nbsp;&nbsp;&nbsp;&nbsp;&nbsp;&nbsp;&nbsp;</tt><font color=green>\"</font><tt>:</tt><font color=green>\"</font><tt> </tt><font color=green size=\"+1\">|</font><tt> </tt><a href=\"#expression\" class=HREF><i>expression</i></a>
<p><a name=\"comment\" class=NAME><i>comment</i></a>:
<br><tt>&nbsp;&nbsp;&nbsp;&nbsp;&nbsp;&nbsp;&nbsp;&nbsp;</tt><a href=\"#string_comment\" class=HREF><i>string_comment</i></a><tt> </tt><font color=green size=\"+1\">[</font><tt> </tt><a href=\"#annotation\" class=HREF><i>annotation</i></a><tt> </tt><font color=green size=\"+1\">]</font>
<p><a name=\"string_comment\" class=NAME><i>string_comment</i></a>:
<br><tt>&nbsp;&nbsp;&nbsp;&nbsp;&nbsp;&nbsp;&nbsp;&nbsp;</tt><font color=green size=\"+1\">[</font><tt> </tt><i>STRING</i><tt> </tt><font color=green size=\"+1\">{</font><tt> </tt><font color=green>\"</font><tt>+</tt><font color=green>\"</font><tt> </tt><i>STRING</i><tt> </tt><font color=green size=\"+1\">}</font><tt> </tt><font color=green size=\"+1\">]</font>
<p><a name=\"annotation\" class=NAME><i>annotation</i></a>:
<br><tt>&nbsp;&nbsp;&nbsp;&nbsp;&nbsp;&nbsp;&nbsp;&nbsp;</tt><b>annotation</b><tt> </tt><a href=\"#class_modification\" class=HREF><i>class_modification</i></a>
</body></html>"));
end ModelicaGrammar;

package Annotations "Annotations"
  extends ModelicaReference.Icons.Information;
  class choices "choices"
  extends ModelicaReference.Icons.Information;

    annotation (Documentation(info="<html>
<p>
Define graphical layout of choices in a parameter menu
</p>

<h4>Examples</h4>

<pre><b>replaceable model</b> MyResistor=Resistor
  <b>annotation</b>(choices(
              choice(redeclare MyResistor=lib2.Resistor(a={2}) \"...\"),
              choice(redeclare MyResistor=lib2.Resistor2 \"...\")));

<b>replaceable</b> Resistor Load(R=2) constrainedby TwoPin
  <b>annotation</b>(choices(
              choice(redeclare lib2.Resistor Load(a={2}) \"...\"),
              choice(redeclare Capacitor Load(L=3) \"...\")));

<b>replaceable</b> FrictionFunction a(func=exp) constrainedby Friction
  <b>annotation</b>(choices(
             choice(redeclare ConstantFriction a(c=1) \"...\"),
             choice(redeclare TableFriction a(table=\"...\") \"...\"),
             choice(redeclare FunctionFriction a(func=exp) \"...\"))));

<b>type</b> KindOfController=Integer(min=1,max=3)
   <b>annotation</b>(choices(
                choice=1 \"P\",
                choice=2 \"PI\",
                choice=3 \"PID\"));

<b>model</b> A
  KindOfController x;
<b>end</b> A;
A a(x=3 \"PID\");
</pre>

<h4>Description</h4>

<p>
A declaration can have an annotation \"choices\" containing modifiers on choice, where each of them indicates a suitable redeclaration or modifications of the element.
This is a hint for users of the model, and can also be used by the user interface to suggest reasonable redeclaration, where the string comments on the choice declaration can be used as textual explanations of the choices.  The annotation is not restricted to replaceable elements but can also be applied to non-replaceable elements, enumeration types, and simple variables.
</p>

</html>"));
  end choices;

  class defaultComponentName "defaultComponentName"
  extends ModelicaReference.Icons.Information;

    annotation (Documentation(info="<html>
<p>
Default name when dragging component
</p>

<h4>Syntax</h4>

<pre>   <b>annotation</b>\"(\" defaultComponentName \"=\" STRING \")\"
</pre>

<h4>Description</h4>

<p>
When creating a component of the given class, the recommended component name is the
giving string.
</p>

</html>"));
  end defaultComponentName;

  class defaultComponentPrefixes "defaultComponentPrefixes"
  extends ModelicaReference.Icons.Information;

    annotation (Documentation(info="<html>
<p>
Default prefixes when dragging component
</p>

<h4>Examples</h4>

<pre><b>annotation</b>(defaultComponentPrefixes=\"inner\",
           defaultComponentName=\"world\")
</pre>

<h4>Syntax</h4>

<pre>   <b>annotation</b>\"(\" defaultComponentPrefixes \"=\" STRING \")\"
</pre>

<h4>Description</h4>

<p>
The following prefixes may be included in the string prefixes: inner, outer, replaceable, constant, parameter, discrete. In combination with defaultComponentName it can be used to make it easy for users to create inner components matching the outer declarations.
</p>

</html>"));
  end defaultComponentPrefixes;

  class derivative "derivative"
  extends ModelicaReference.Icons.Information;

    annotation (Documentation(info="<html>
<p>
Define derivative of function
</p>

<h4>Examples</h4>

<pre><b>function</b> foo0 <b>annotation</b>(derivative=foo1); <b>end</b> foo0;
<b>function</b> foo1 <b>annotation</b>(derivative(order=2)=foo2); <b>end</b> foo1;
<b>function</b> foo2 <b>end</b> foo2;
</pre>

<h4>Description</h4>

<p>
Derivatives of functions can be declared explicitly using the derivative annotation, whereas a function can be defined as a partial derivative of another function using the der-operator in a short function definition.
</p>

<p>
A function declaration can have an annotation derivative specifying the derivative function. This can influence simulation time and accuracy and can be applied to both functions written in Modelica and to external functions. A derivative annotation can state that it is only valid under certain restrictions on the input arguments. These restrictions are defined using the following optional attributes: order (only a restriction if order &gt; 1, the default for order is 1), noDerivative, and zeroDerivative. The given derivative-function can only be used to compute the derivative of a function call if these restrictions are satisfied. There may be multiple restrictions on the derivative, in which case they must all be satisfied. The restrictions also imply that some derivatives of some inputs are excluded from the call of the derivative (since they are not necessary). A function may supply multiple derivative functions subject to different restrictions.
</p>

<p>
The inputs to the derivative function of order 1 are constructed as follows:
</p>

<ul>
<li> First are all inputs to the original function, and after all them we will
     in order append one derivative for each input containing reals.<br>&nbsp;</li>
<li> The outputs are constructed by starting with an empty list and then in
     order appending one derivative for each output containing reals.<br>&nbsp;</li>
<li> If the Modelica function call is a nth derivative (n>=1), i.e., this
     function call has been derived from an (n-1)th derivative, an
     annotation(order=n+1)=?,  specifies the (n+1)th derivative, and the
     (n+1)th derivative call is constructed as follows:<br>&nbsp;</li>
<li> The input arguments are appended with the (n+1)th derivative,
     which are constructed in order from the nth order derivatives.<br>&nbsp;</li>
<li> The output arguments are similar to the output argument for the
     nth derivative, but each output is one higher in derivative order.</li>
</ul>

<p>
Example: Given the declarations
</p>

<pre> function foo0
   ...
   input Real x;
   input Boolean linear;
   input ...;
   output Real y;
   ...
   annotation(derivative=foo1);
 end foo0;

 function foo1
   ...
   input Real x;
   input Boolean linear;
   input ...;
   input Real der_x;
   ...
   output Real der_y;
   ...
   annotation(derivative(order=2)=foo2);
 end foo1;

 function foo2
   ...
   input Real x;
   input Boolean linear;
   input ...;
   input Real der_x;
   ...;
   input Real der_2_x;
   ...
   output Real der_2_y;
   ...
</pre>

<p>
the equation
</p>

<pre>(...,y(t),...)=foo0(...,x(t),b,...);
</pre>

<p>
implies that:
<p>

<pre>(...,d y(t)/dt,...)=foo1(...,x(t),b,..., ...,d x(t)/dt,...);
(...,d^2 y(t)/dt^2,...)=foo2(...,x(t),b,...,d x(t)/dt,..., ...,d^2 x(t)/dt^2,...);
</pre>

<p>
An input or output to the function may be any simple type (Real, Boolean, Integer, String and enumeration types) or a record, provided the record does not contain both reals and non-reals predefined types. The function must have at least one input containing reals. The output list of the derivative function may not be empty.
</p>

<ul>
<li> zeroDerivative=input_var1<br>
    The derivative function is only valid if input_var1 is independent
    of the variables the function call is  differentiated with respect to
    (i.e., that the derivative of input_var1 is \"zero\").
    The derivative of input_var1 is excluded from the argument list of the derivative-function.
    Assume that function f takes a matrix and a scalar. Since the matrix argument is
    usually a parameter expression it is then useful to define the function
    as follows (the additional derivative = f_general_der is optional and
    can be used when the derivative of the matrix is non-zero).
<pre>function f \"Simple table lookup\"
  input Real x;
  input Real y[:, 2];
  output Real z;
  annotation(derivative(zeroDerivative=y) = f_der,
             derivative=f_general_der);
algorithm
  ...
end f;

function f_der \"Derivative of simple table lookup\"
  input Real x;
  input Real y[:, 2];
  input Real x_der;
  output Real z_der;
algorithm
  ...
end f_der;

function f_general_der \"Derivative of table lookup taking into account varying tables\"
  input Real x;
  input Real y[:, 2];
  input Real x_der;
  input Real y_der[:, 2];
  output Real z_der;
algorithm
  ...
end f_general_der;

</pre></li>

<li> noDerivative(input_var2 = f(input_var1, ...) )<br>
    The derivative function is only valid if the input argument input_var2
    is computed as f(input_var1, ...). The derivative of input_var2
    is excluded from the argument list of the derivative-function.
    Assume that function fg is defined as a composition f(x, g(x)).
    When differentiating f it is useful to give the derivative under the
    assumption that the second argument is defined in this way:
<pre>function fg
  input Real x;
  output Real z;
algorithm
   z := f(x, g(x));
end fg;

function f
  input Real x;
  input Real y;
  output Real z;
  annotation(derivative(noDerivative(y = g(x))) = f_der);
algorithm
  ...
end f;

function f_der
  input Real x;
  input Real x_der;
  input Real y;
  output Real z_der;
algorithm
  ...
end f_der;
</pre>
This is useful if g represents the major computational effort of fg).</li>
</ul>

</html>"));
  end derivative;

  class Dialog "Dialog"
  extends ModelicaReference.Icons.Information;

    annotation (Documentation(info="<html>
<p>
Define graphical layout of the parameter menu.
</p>

<h4>Syntax</h4>
<blockquote>
<pre><b>annotation</b>(<b>Dialog</b>(<b>enable</b> = true,
                     <b>tab</b> = \"General\",
                   <b>group</b> = \"Parameters\",
      <b>showStartAttribute</b> = false,
              <b>groupImage</b> = \"modelica://MyPackage/Resources/Images/image.png\",
         <b>connectorSizing</b> = false));
</pre>
</blockquote>

<h4>Description</h4>
<p>
The annotations <b><code>tab</code></b> and <b><code>group</code></b> define the placement of the component or of variables in a dialog with optional tab and group specification. If <code><b>enable</b> = false</code>, the input field may be disabled [and no input can be given]. If <code><b>showStartAttribute</b> = true</code> the dialog should allow the user to set the start-value and the fixed attribute for the variable instead of the value-attribute [this is primarily intended for non-parameter values and avoids introducing a separate parameter for the start-value of the variable].
</p>
<p>
The annotation <b><code>groupImage</code></b> references an image using an Modelica URI, and the image is intended to be shown together with the parameter-group (only one image per group is supported). Disabling the input field will not disable the image.
</p>
<p>
The value of the <b><code>connectorSizing</code></b> annotation must be a literal false or true value [since if the value is an expression, the <code>connectorSizing</code> functionality is conditional and this will then lead easily to wrong models]. If <code>connectorSizing = false</code>, this annotation has no effect. If <code>connectorSizing = true</code>, the corresponding variable must be declared with the parameter prefix, must be a subtype of a scalar Integer and must have a literal default value of zero [since this annotation is designed for a parameter that is used as vector dimension and the dimension of the vector should be zero when the component is dragged or redeclared; furthermore, when a tool does not support the connectorSizing annotation, dragging will still result in a correct model].
If <code>connectorSizing = true</code>, a tool may set the parameter value in a modifier automatically, if used as dimension size of a vector of connectors. [The <code>connectorSizing</code> annotation is used in cases where connections to a vector of connectors shall be made and a new connection requires to resize the vector and to  connect  to the new index (unary connections). The annotation allows a tool to perform these two actions in many cases automatically. This is, e.g., very useful for state machines and for certain components of fluid libraries.]
</p>
<p>
Annotation \"Dialog\" is defined as:
</p>
<blockquote>
<pre><b>record</b> Dialog
  <b>parameter</b> String  tab                = \"General\";
  <b>parameter</b> String  group              = \"Parameters\";
  <b>parameter</b> String  groupImage         = \"\";
  <b>parameter</b> Boolean enable             = <b>true</b>;
  <b>parameter</b> Boolean showStartAttribute = <b>false</b>;
  <b>parameter</b> Boolean connectorSizing    = <b>false</b>;
<b>end</b> Dialog;
</pre>
</blockquote>

<h4>Examples</h4>
<p>
A parameter dialog is a sequence of tabs with a sequence of groups inside them.
</p>

<pre><b>model</b> DialogDemo
  <b>parameter</b> Boolean b = true \"Boolean parameter\";
  <b>parameter</b> Modelica.SIunits.Length length \"Real parameter with unit\";
  <b>parameter</b> Integer nInports=0 annotation(Dialog(connectorSizing=true));
  <b>parameter</b> Real r1 \"Real parameter in Group 1\" annotation(Dialog(group=\"Group 1\"));
  <b>parameter</b> Real r2 \"Disabled Real parameter in group 1\"
                     <b>annotation</b>(<b>Dialog</b>(<b>group</b>=\"Group 1\", <b>enable</b> = <b>not</b> b));
  <b>parameter</b> Real r3 \"Real parameter in Tab 1\" <b>annotation</b>(<b>Dialog</b>(<b>tab</b>=\"Tab 1\"));
  <b>parameter</b> Real r4 \"Real parameter in Tab 1 and Group 2\"
                     <b>annotation</b>(<b>Dialog</b>(<b>tab</b>=\"Tab 1\", <b>group</b>=\"Group 2\"));
  StepIn stepIn[nInports];
  ...
<b>end</b> DialogDemo;
</pre>
</html>"));
  end Dialog;

  class Documentation "Documentation"
  extends ModelicaReference.Icons.Information;

    annotation (Documentation(info="<html>
<p>
Annotations for documentation
</p>

<h4>Syntax</h4>

<pre>documentation_annotation:
   <b>annotation</b>\"(\" Documentation \"(\" \"info\" \"=\" STRING
                            [\",\" \"revisions\" \"=\" STRING ] \")\" \")\"
</pre>

<h4>Description</h4>
<P>
The \"Documentation\" annotation can contain the \"info\" annotation giving a textual description, the \"revisions\" annotation giving a list of revisions and other annotations defined by a tool [The \"revisions\" documentation may be omitted in printed documentation]. How the tool interprets the information in \"Documentation\" is unspecified. Within a string of the \"Documentation\" annotation, the tags &lt;HTML&gt; and &lt;/HTML&gt; or &lt;html&gt; and &lt;/html&gt; define optionally begin and end of content that is HTML encoded. Links to Modelica classes may be defined with the HTML link command using scheme \"Modelica\", e.g.,
</p>

<pre>    &lt;a href=\"modelica://MultiBody.Tutorial\"&gt;MultiBody.Tutorial&lt;/a&gt;
</pre>

<p>
Together with scheme \"Modelica\" the (URI)  fragment specifiers #diagram, #info, #text, #icon may be used to reference different layers. Example:
</p>

<pre>   &lt;a href=\"modelica://MultiBody.Joints.Revolute#info\"&gt;Revolute&lt;/a&gt;
</pre>

</html>"));
  end Documentation;

  class DynamicSelect "DynamicSelect"
  extends ModelicaReference.Icons.Information;

    annotation (Documentation(info="<html>
<p>
Define schematic animation of diagram layer
</p>

<h4>Examples</h4>

<blockquote>
<p>
The level of a tank is animated by a rectangle expanding in vertical direction and its color depending on a variable overflow:
</p>

<pre><b>annotation</b>(
  Icon(graphics={Rectangle(
    extent=<b>DynamicSelect</b>({{0,0},{20,20}},{{0,0},{20,level}}),
    fillColor=<b>DynamicSelect</b>({0,0,255},
                            <b>if</b> overflow <b>then</b> {255,0,0} <b>else</b> {0,0,255}))}
);
</pre></blockquote>

<h4>Description</h4>

<p>
Any value (coordinates, color, text, etc.) in graphical annotations can be dependent on class variables using the DynamicSelect expression. DynamicSelect has the syntax of a function call with two arguments, where the first argument specifies the value of the editing state and the second argument the value of the non-editing state. The first argument must be a literal expression
and this value is used for the annotation when editing and/or browsing the diagram layer.
The second argument may contain references to variables to enable a dynamic behavior
and the actual value is used for the annotation for schematic animation
of the diagram layer, e.g., after a simulation.
</p>

</html>"));
  end DynamicSelect;

  class Evaluate "Evaluate"
  extends ModelicaReference.Icons.Information;

    annotation (Documentation(info="<html>
<p>
Annotation for code generation (evaluate parameter value)
</p>

<h4>Syntax</h4>

<pre>   <b>annotation</b>\"(\" Evaluate \"=\" ( <b>false</b> | <b>true</b> ) \")
</pre>

<h4>Description</h4>

<p>
Has only an effect for a declaration with the prefix parameter.
</p>

<p>
If Evaluate = true, the model developer proposes to utilize the value for the symbolic processing. In that case, it is not possible to change the parameter value after symbolic pre-processing.
</p>

<p>
If Evaluate = false, the model developer proposes to not utilize the value of the corresponding parameter for the symbolic processing.
</p>

<p>
Evaluate is for example used for axis of rotation parameters in the Modelica.Mechanics.MultiBody library in order to improve the efficiency of the generated code
</p>

</html>"));
  end Evaluate;

  class experiment "experiment"
  extends ModelicaReference.Icons.Information;

    annotation (Documentation(info="<html>
<p>
Define default experiment parameters
</p>

<h4>Examples</h4>

<pre><b>annotation</b>(experiment(StartTime=0, StopTime=5, Tolerance=1e-6))
</pre>

<h4>Syntax</h4>

<pre>experiment_annotation:
   <b>annotation</b>\"(\" \"experiment\" \"(\" [experimentOption] {, experimentOption}] \")\"

experimentOption:
   StartTime  \"=\" [\"+\" | \"-\"] UNSIGNED_NUMBER |
   StopTime   \"=\" [\"+\" | \"-\"] UNSIGNED_NUMBER |
   Tolerance  \"=\" UNSIGNED_NUMBER
</pre>

<h4>Description</h4>

<p>
The experiment annotation defines the default start time (StartTime) in [s], the default stop time (StopTime) in [s], and the default relative integration tolerance (Tolerance) for simulation experiments to be carried out with the model or block at hand.
</p>

</html>"));
  end experiment;

  class dateModified "dateModified"
  extends ModelicaReference.Icons.Information;

    annotation (Documentation(info="<html>
<p>UTC date and time of the latest change to the package in the following format (with one space between date and time):<br>
&nbsp;&nbsp;<code>YYYY-MM-DD hh:mm:ssZ</code></p>
<p><b><font style=\"color: #008000; \">Examples</font></b></p>
<pre><b>package</b> Modelica
  <b>annotation</b>(version      = &quot;3.0.1&quot;,
             versionDate  = &quot;2008-04-10&quot;,
             versionBuild = 4,
             <em>dateModified = &quot;2009-02-15 16:33:14Z&quot;</em>,
             revisionId   = &quot;$I&#8203;d:: package.mo 2566 2009-02-15 16:33:14Z #$&quot;);
  ...
  <b>end</b> Modelica;</pre>
<p><b><font style=\"color: #008000; \">Syntax</font></b></p>
<blockquote><p><code><b>annotation</b>&quot;(&quot; dateModified &quot;=&quot; STRING &quot;)&quot;</code></p></blockquote>
<p><b><font style=\"color: #008000; \">Description</font></b> </p>
<p>&ldquo;<code>dateModified</code>&rdquo; is the UTC date and time (according to <a href=\"http://en.wikipedia.org/wiki/ISO_8601\">ISO 8601</a>) of the last modification of the
package. <em>The intention is that a Modelica tool updates this annotation whenever the package or part of it
was modified and is saved on persistent storage (like file or database system).</em></p>
<p>Related annotations:</p>
<ul>
  <li><a href=\"modelica://ModelicaReference.Annotations.version\">version</a></li>
  <li><a href=\"modelica://ModelicaReference.Annotations.versionDate\">versionDate</a></li>
  <li><a href=\"modelica://ModelicaReference.Annotations.versionBuild\">versionBuild</a></li>
  <li><a href=\"modelica://ModelicaReference.Annotations.revisionId\">revisionId</a></li>
</ul>
</html>"));
  end dateModified;

  class HideResult "HideResult"
  extends ModelicaReference.Icons.Information;

    annotation (Documentation(info="<html>
<p>
Annotation for code generation (hide result)
</p>

<h4>Syntax</h4>

<pre>   <b>annotation</b>\"(\" HideResult \"=\" ( <b>false</b> | <b>true</b> ) \")
</pre>

<h4>Description</h4>

<p>
HideResult = true defines that the model developer proposes to not show the simulator results of the corresponding component [e.g., it will not be possible to plot this variable].
</p>

<p>
HideResult = false defines that the developer proposes to show the corresponding component [if a variable is declared in a protected section, a tool might not include it in a simulation result. By setting HideResult = false, the modeler would like to have the variable in the simulation result, even if in the protected section].
</p>

<p>
HideResult is for example used in the connectors of the Modelica.StateGraph library to not show variables to the modeler that are of no interest to him and would confuse him.
</p>

</html>"));
  end HideResult;

  class Inline "Inline"
  extends ModelicaReference.Icons.Information;

    annotation (Documentation(info="<html>
<p>
Annotation for code generation (inline function body)
</p>

<h4>Syntax</h4>

<pre>   <b>annotation</b>\"(\" Inline \"=\" ( <b>false</b> | <b>true</b> ) \")
</pre>

<h4>Description</h4>

<p>
Has only an effect within a function declaration.
</p>

<p>
If \"Inline = true\", the model developer proposes to inline the function.
This means, that the body of the function is included at all places where the function is called.
</p>

<p>
If \"Inline = false\", the model developer proposes to not inline the function.
</p>

<p>
Inline = true is for example used in Modelica.Mechanics.MultiBody.Frames and in functions of Modelica.Media to have no overhead for function calls such as resolving a vector in a different coordinate system and at the same time the function can be analytically differentiated, e.g., for index reduction needed for mechanical systems.
</p>

</html>"));
  end Inline;

  class LateInline "LateInline"
  extends ModelicaReference.Icons.Information;

    annotation (Documentation(info="<html>
<p>
Annotation for code generation (inline function body after symbolic processing)
</p>

<h4>Syntax</h4>

<pre>   <b>annotation</b>\"(\" LateInline \"=\" ( <b>false</b> | <b>true</b> ) \")
</pre>

<h4>Description</h4>

<p>
Has only an effect within a function declaration.
</p>

<p>
If \"LateInline = true\", the model developer proposes to inline the function after all symbolic transformations have been performed, but before common subexpression elimination takes place.
</p>

<p>
If \"LateInline = false\", the model developer proposes to not inline the function after symbolic transformations have been performed.
</p>

<p>
This annotation is for example used in Modelica.Media.Water.IF97_Utilities.T_props_ph to provide in combination with common subexpression elimination the automatic caching of function calls. Furthermore, it is used in order that a tool is able to propagate specific enthalpy over connectors in the Modelica_Fluid library.
</p>

</html>"));
  end LateInline;

  class missingInnerMessage "missingInnerMessage"
  extends ModelicaReference.Icons.Information;

    annotation (Documentation(info="<html>
<p>
Warning message, if inner declaration is missing
</p>

<h4>Examples</h4>

<pre><b>model</b> World
  <b>annotation</b>(defaultComponentName     = \"world\",
             defaultComponentPrefixes = \"inner replaceable\",
             missingInnerMessage      = \"The World object is missing\");
  ...
<b>end</b> World;
</pre>

<h4>Syntax</h4>

<pre>   <b>annotation</b>\"(\" missingInnerMessage \"=\" STRING \")\"
</pre>

<h4>Description</h4>

<p>
When an outer component of the class does not have a corresponding inner component, the string message may be used as a diagnostic message.
</p>

</html>"));
  end missingInnerMessage;

  class PreferredView "preferredView"
  extends ModelicaReference.Icons.Information;

    annotation (Documentation(info="<html>
<p>
Define default view when selecting class
</p>

<h4>Syntax</h4>

<pre>preferred view_annotation:
   <b>annotation</b>\"(\" preferredView \"=\" (\"info\" | \"diagram\" | \"text\") \")\"
</pre>

<h4>Description</h4>

<p>
The preferredView annotation defines the default view when selecting the class. info means info layer, i.e., the documentation of the class, diagram means diagram layer and text means the Modelica text layer.
</p>

</html>"));
  end PreferredView;

  class revisionId "revisionId"
  extends ModelicaReference.Icons.Information;

    annotation (Documentation(info="<html>
<p>Revision identifier of the version management system used to manage this library. It marks the latest submitted change to any file belonging to the package.</p>
<p><b><font style=\"color: #008000; \">Examples</font></b> </p>
<pre><b>package</b> Modelica
  <b>annotation</b>(version      = &quot;3.0.1&quot;,
             versionDate  = &quot;2008-04-10&quot;,
             versionBuild = 4,
             dateModified = &quot;2009-02-15 16:33:14Z&quot;,
             <em>revisionId   = &quot;$I&#8203;d:: package.mo 2566 2009-02-15 16:33:14Z #$&quot;</em>);
  ...
  <b>end</b> Modelica;</pre>
<p><b><font style=\"color: #008000; \">Syntax</font></b></p>
<blockquote><p><code><b>annotation</b>&quot;(&quot; revisionId &quot;=&quot; STRING &quot;)&quot;</code></p></blockquote>
<p><b><font style=\"color: #008000; \">Description</font></b> </p>
<p>&ldquo;<code>revisionId</code>&rdquo; is a tool specific revision identifier possibly generated by a source code management system (e.g., <a href=\"http://subversion.apache.org\">Subversion</a> or <a href=\"http://en.wikipedia.org/wiki/Concurrent_Versions_System\">CVS</a>). This information allows to exactly identify the library source code in the source code management system.</p>
<p>Related annotations:</p>
<ul>
  <li><a href=\"modelica://ModelicaReference.Annotations.version\">version</a></li>
  <li><a href=\"modelica://ModelicaReference.Annotations.versionDate\">versionDate</a></li>
  <li><a href=\"modelica://ModelicaReference.Annotations.versionBuild\">versionBuild</a></li>
  <li><a href=\"modelica://ModelicaReference.Annotations.dateModified\">dateModified</a></li>
</ul>
</html>"));
  end revisionId;

  class smoothOrder "smoothOrder"
  extends ModelicaReference.Icons.Information;

    annotation (Documentation(info="<html>
<p>
Define differentiability of function body
</p>

<h4>Examples</h4>

<pre><b>function</b> SpecialPolynomial
  <b>input</b>  Real u;
  <b>output</b> Real y;
<b>algorithm</b>
   y = <b>if</b> u > 0 <b>then</b> u^2 <b>else</b> 0;
  <b>annotation</b>(smoothOrder = 1);
<b>end</b> SpecialPolynomial;

<b>model</b> TestSpecialPolynomial
   Real y;
   Real yd;
   Real ydd;
<b>equation</b>
   y   = SpecialPolynomial(sin(time));
   yd  = <b>der</b>(y);     // fine, SpecialPolynomial is analytically differentiated once
   ydd = <b>der</b>(yd);    // error, SpecialPolynomial cannot be differentiated twice
<b>end</b> TestSpecialPolynomial;
</pre>

<h4>Syntax</h4>

<pre>   <b>annotation</b>\"(\" smoothOrder \"=\" UNSIGNED_INTEGER \")\"
</pre>

<h4>Description</h4>

<p>
This annotation has only an effect within a function declaration.
</p>

<p>
smoothOrder defines the minimum number of differentations of the function, in order that all of the differentiated outputs are continuous provided all input arguments and their derivatives up to order smoothOrder are continuous.
</p>

<p>
This means that the function is at least C<sup>smoothOrder</sup>. smoothOrder = 1 means that the function can be differentiated at least once in order that all output arguments are still continuous, provided the input arguments are continuous. If a tool needs the derivative of a function, e.g., for index reduction or to compute an analytic Jacobian, the function can be differentiated analytically at most smoothOrder times.
</p>

</html>"));
  end smoothOrder;

  class version "version"
  extends ModelicaReference.Icons.Information;

    annotation (Documentation(info="<html>
<p>
Define version information of package
</p>

<h4>Examples</h4>

<pre><b>package</b> Modelica
  <b>annotation</b>(version=\"2.1\",
             conversion(noneFromVersion=\"2.1 Beta 1\",
                        from(version=\"1.5\",
                             script=\"convertFromModelica1_5.mos\")));
  ...
<b>end</b> Modelica;

<b>model</b> A
  <b>annotation</b>(version=\"1.0\",
     uses(Modelica(version=\"1.5\")));
  ...
<b>end</b> A;

<b>model</b> B
  <b>annotation</b>(uses(Modelica(version=\"2.1 Beta 1\")));
  ...
<b>end</b> B;
</pre>

<p>
In this example the model A uses an older version of the Modelica library and can be upgraded using the given script, and model B uses an older version of the Modelica library but no changes are required when upgrading.
</p>

<h4>Description</h4>

<p>
Version numbers are of the forms:
</p>

<ul>
<li> Main release versions:
     <pre>\"\"\" UNSIGNED_INTEGER { \".\" UNSIGNED_INTEGER } \"\"\"</pre>
     Example: <code>\"2.1\"</code><br>&nbsp;</li>

<li> Pre-release versions:
     <pre>\"\"\" UNSIGNED_INTEGER { \".\" UNSIGNED_INTEGER } \" \" {S-CHAR} \"\"\"</pre>
     Example: <code>\"2.1 Beta 1\"</code><br>&nbsp;</li>

<li> Un-ordered versions:
     <pre> \"\"\" NON-DIGIT {S-CHAR} \"\"\" </pre>
     Example: <code>\"Test 1\"</code></li>
</ul>

<p>
The main release versions are ordered using the hierarchical numerical names, and follow the corresponding pre-release versions. The pre-release versions of the same main release version are internally ordered alphabetically.
</p>

<p>
In a top-level class, the version number and the dependency to earlier versions of this class are defined using one or more of the following annotations:
</p>

<ul>
<li> <code>version = CURRENT-VERSION-NUMBER</code><br>
     Defines the version number of the model or package.
     All classes within this top-level class have this version number.<br>&nbsp;</li>

<li> <code>conversion ( noneFromVersion = VERSION-NUMBER)</code><br>
     Defines that user models using the VERSION-NUMBER can be upgraded to
     the CURRENT-VERSION-NUMBER of the current class without any changes.<br>&nbsp;</li>

<li> <code>conversion ( from (version = VERSION-NUMBER, script = \"?\") ) </code><br>
     Defines that user models using the VERSION-NUMBER can be upgraded to
     the CURRENT-VERSION-NUMBER of the current class by applying the given
     script. The semantics of the conversion script is not defined.<br>&nbsp;</li>

<li> <code>uses(IDENT (version = VERSION-NUMBER) )</code><br>
     Defines that classes within this top-level class uses version
     VERSION-NUMBER of classes within the top-level class IDENT.
     The annotations uses and conversion may contain several different sub-entries.</li>
</ul>

<p>
A top-level class, IDENT, with version VERSION-NUMBER can be stored in one
of the following ways in a directory given in the MODELICAPATH:
</p>

<ul>
<li> The file IDENT \".mo\"<br>
     Example: Modelica.mo</li>
<li> The file IDENT \" \" VERSION-NUMBER \".mo\"<br>
     Example: Modelica 2.1.mo</li>
<li> The directory IDENT<br>
     Example: Modelica</li>
<li> The directory IDENT \" \" VERSION-NUMBER<br>
     Example: Modelica 2.1</li>
</ul>
<p>
This allows a tool to access multiple versions of the same package.
</p>
<p>Related annotations:</p>
<ul>
  <li><a href=\"modelica://ModelicaReference.Annotations.version\">version</a></li>
  <li><a href=\"modelica://ModelicaReference.Annotations.versionBuild\">versionBuild</a></li>
  <li><a href=\"modelica://ModelicaReference.Annotations.dateModified\">dateModified</a></li>
  <li><a href=\"modelica://ModelicaReference.Annotations.revisionId\">revisionId</a></li>
</ul>
</html>"));
  end version;

  class versionBuild "versionBuild"
  extends ModelicaReference.Icons.Information;

    annotation (Documentation(info="<html>
<p>Defines the optional build number of the library.</p>
<p><b><font style=\"color: #008000; \">Examples</font></b> </p>
<pre><b>package</b> Modelica
  <b>annotation</b>(version      = &quot;3.0.1&quot;,
             versionDate  = &quot;2008-04-10&quot;,
             <em>versionBuild = 4</em>,
             dateModified = &quot;2009-02-15 16:33:14Z&quot;,
             revisionId   = &quot;$I&#8203;d:: package.mo 2566 2009-02-15 16:33:14Z #$&quot;);
  ...
  <b>end</b> Modelica;</pre>
<p><b><font style=\"color: #008000; \">Syntax</font></b></p>
<blockquote><p><code><b>annotation</b>&quot;(&quot; versionBuild &quot;=&quot; INTEGER &quot;)&quot;</code></p></blockquote>
<p><b><font style=\"color: #008000; \">Description</font></b> </p>
<p>&ldquo;<code>versionBuild</code>&rdquo; is the optional build number of the library. When a new version is released &ldquo;<code>versionBuild</code>&rdquo; should be omitted or &ldquo;<code>versionBuild = 1</code>&rdquo;. There might be bug fixes to the library that do not justify a new library version. Such maintenance changes are called a &ldquo;build&rdquo; release of the library. For every new maintenance change, the &ldquo;<code>versionBuild</code>&rdquo; number is increased. A &ldquo;<code>versionBuild</code>&rdquo; number A that is higher as &ldquo;<code>versionBuild</code>&rdquo; number B, is a newer release of the library. There are no conversions between the same versions with different build numbers.</p>
<p>Related annotations:</p>
<ul>
  <li><a href=\"modelica://ModelicaReference.Annotations.version\">version</a></li>
  <li><a href=\"modelica://ModelicaReference.Annotations.versionDate\">versionDate</a></li>
  <li><a href=\"modelica://ModelicaReference.Annotations.dateModified\">dateModified</a></li>
  <li><a href=\"modelica://ModelicaReference.Annotations.revisionId\">revisionId</a></li>
</ul>
</html>"));
  end versionBuild;

  class versionDate "versionDate"
  extends ModelicaReference.Icons.Information;

    annotation (Documentation(info="<html>
<p>UTC date of first version build (in format: <code>YYYY-MM-DD</code>).</p>
<p><b><font style=\"color: #008000; \">Examples</font></b> </p>
<pre><b>package</b> Modelica
  <b>annotation</b>(version      = &quot;3.0.1&quot;,
             <em>versionDate  = &quot;2008-04-10&quot;</em>,
             versionBuild = 4,
             dateModified = &quot;2009-02-15 16:33:14Z&quot;,
             revisionId   = &quot;$I&#8203;d:: package.mo 2566 2009-02-15 16:33:14Z #$&quot;);
  ...
  <b>end</b> Modelica;</pre>
<p><b><font style=\"color: #008000; \">Syntax</font></b></p>
<blockquote><p><code><b>annotation</b>&quot;(&quot; versionDate &quot;=&quot; STRING &quot;)&quot;</code></p></blockquote>
<p><b><font style=\"color: #008000; \">Description</font></b> </p>
<p>&ldquo;<code>versionDate</code>&rdquo; is the date in UTC format (according to <a href=\"http://en.wikipedia.org/wiki/ISO_8601\">ISO 8601</a>) when the library was released.</p>
<p>Related annotations:</p>
<ul>
  <li><a href=\"modelica://ModelicaReference.Annotations.version\">version</a></li>
  <li><a href=\"modelica://ModelicaReference.Annotations.versionBuild\">versionBuild</a></li>
  <li><a href=\"modelica://ModelicaReference.Annotations.dateModified\">dateModified</a></li>
  <li><a href=\"modelica://ModelicaReference.Annotations.revisionId\">revisionId</a></li>
</ul>
</html>"));
  end versionDate;

  class unassignedMessage "unassignedMessage"
  extends ModelicaReference.Icons.Information;

    annotation (Documentation(info="<html>
<p>
Error message, if variable is not assigned
</p>

<h4>Examples</h4>

<pre><b>connector</b> Frame \"Frame of a mechanical system\"
    ...
  <b>flow</b> Modelica.SIunits.Force f[3] <b>annotation</b>(unassignedMessage =
\"All Forces cannot be uniquely calculated. The reason could be that the
mechanism contains a planar loop or that joints constrain the same motion.
For planar loops, use in one revolute joint per loop the option
PlanarCutJoint=true in the Advanced menu.
\");
<b>end</b> Frame;
</pre>

<h4>Syntax</h4>

<pre>   <b>annotation</b>\"(\" unassignedMessage \"=\" STRING \")\"
</pre>

<h4>Description</h4>

<p>
When the variable to which this annotation is attached in the declaration cannot be computed due to the structure of the equations, the string message can be used as a diagnostic message. When using BLT partitioning, this means if a variable \"a\" or one of its aliases \"b = a\", \"b = -a\", cannot be assigned, the message is displayed. This annotation is used to provide library specific error messages.
</p>
</html>"));
  end unassignedMessage;
  annotation (Documentation(info="<html>
<p>
In this package annotations are described.
Annotations are intended for storing extra information about a model, such as graphics, documentation or versioning. A Modelica tool is free to define and use other annotations, in addition to those defined here. The only requirement is that any tool shall save files with all annotations from this chapter and all vendor-specific annotations intact. To ensure this, annotations must be represented with constructs according to the Modelica grammar. The Modelica language specification defines the semantic meaning if a tool implements any of these annotations.
</p>
</html>"));
end Annotations;

package Classes "Classes (model, function, ...)"
  extends ModelicaReference.Icons.Information;
  class Block "block"
  extends ModelicaReference.Icons.Information;

    annotation (Documentation(info="<html>
<p>
Define specialized class <i>block</i>
</p>
<h4>Examples</h4>

<pre><b>block</b> Integrator
  <b>input</b> Real u;
  <b>output</b> Real y;
<b>protected</b>
  Real x;
<b>equation
  der</b>(x) = u;
  y = x;
<b>end</b> Integrator;</pre>

<h4>Syntax</h4>

<PRE>   [ <B>encapsulated</B> ][ <B>partial </B>] <B>block</B>
   IDENT class_specifier

class_specifier :
   string_comment composition <B>end</B> IDENT
   | \"=\" base_prefix name [ array_subscripts ] [ class_modification ] comment
   | \"=\" <B>enumeration</B> \"(\" ( [enum_list] | \":\" ) \")\" comment</PRE>

<p>See Modelica Language Specification for further details.</p>

<h4>Description</h4>
<P>
A block class is the same as a model class
with the restriction that each connector component of a block must
have prefixes input and/or output for all connector variables.
The purpose is to model input/output blocks of block diagrams.
Due to the restrictions on input and output prefixes,
connections between blocks are only possible according
to block diagram semantic.
</P>
</html>"));
  end Block;

  class Class "class"
  extends ModelicaReference.Icons.Information;

    annotation (Documentation(info="<html>
<p>
Define class
</p>
<h4>Examples</h4>

<pre><b>class</b> MyTable
  <b>extends</b> ExternalObject;
  <b>function</b> constructor
     ...
  <b>end</b> constructor;

  <b>function</b> destructor
     ...
  <b>end</b> destructor;
<b>end</b> MyTable;</pre>

<h4>Syntax</h4>
<PRE>   [ <B>encapsulated</B> ][ <B>partial </B>] <B>class</B>
   IDENT class_specifier

class_specifier :
   string_comment composition <B>end</B> IDENT
   | \"=\" base_prefix name [ array_subscripts ] [ class_modification ] comment
   | \"=\" <B>enumeration</B> \"(\" ( [enum_list] | \":\" ) \")\" comment</PRE>

<p>See Modelica Language Specification for further details.</p>

<h4>Description</h4>

<p>
The keyword class is used to define general classes (without any restrictions).
It is identical to the keyword model.
In most cases, it is recommended to use specialized classes as
<a href=\"modelica://ModelicaReference.Classes.Connector\">connector</a>,
<a href=\"modelica://ModelicaReference.Classes.Model\">model</a>,
<a href=\"modelica://ModelicaReference.Classes.Block\">block</a>,
<a href=\"modelica://ModelicaReference.Classes.Package\">package</a>,
<a href=\"modelica://ModelicaReference.Classes.Record\">record</a>,
<a href=\"modelica://ModelicaReference.Classes.Function\">function</a>,
<a href=\"modelica://ModelicaReference.Classes.Type\">type</a>.
\"class\" should only be used to define
<a href=\"modelica://ModelicaReference.Classes.ExternalObject\">ExternalObject</a>s.
</p>
</html>"));
  end Class;

  class Connector "connector"
  extends ModelicaReference.Icons.Information;

    annotation (Documentation(info="<html>
<p>
Define specialized class <i>connector</i>
</p>
<h4>Examples</h4>

<pre><b>connector</b> flange
  Modelica.SIunits.Angle phi;
  <b>flow</b> Modelica.SIunits.Torque tau;
<b>end</b> flange;</pre>

<h4>Syntax</h4>
<PRE>   [ <B>encapsulated</B> ][ <B>partial </B>] <B>connector</B>
   IDENT class_specifier

class_specifier :
   string_comment composition <B>end</B> IDENT
   | \"=\" base_prefix name [ array_subscripts ] [ class_modification ] comment
   | \"=\" <B>enumeration</B> \"(\" ( [enum_list] | \":\" ) \")\" comment</PRE>

<p>See Modelica Language Specification for further details.</p>

<h4>Description</h4>
<p>The keyword connector is used to define connectors, which are used
in
<a href=\"modelica://ModelicaReference.Connect\">connect</a>
statements. In connectors, no equations are allowed in the
definition or in any of its components.
With respect to \"class\", it is enhanced to allow connect(..) to components
of connector classes.
</p>

<p>
Variable declarations in a connector can have the additional prefixes
<a href=\"modelica://ModelicaReference.Flow\">flow</a> or
<a href=\"modelica://ModelicaReference.Stream\">stream</a>, besides
the prefixes
<a href=\"modelica://ModelicaReference.Input\">input</a> and
<a href=\"modelica://ModelicaReference.Output\">output</a>, that are
also allowed outside of a connector. Based on the prefix, a
<a href=\"modelica://ModelicaReference.Connect\">connect</a>
statement leads to specific connection equations, that describe the
balance equations in the infinitesimal connection points.
</p>

<h4>Example</h4>

<p>
If three connectors c1, c2, c3 with the definition
</p>

<pre>
<b>connector</b> Demo
  Real        p;  // potential variable
  <b>flow</b>   Real f;  // flow variable
  <b>stream</b> Real s;  // stream variable
<b>end</b> Demo;
</pre>

<p>
are connected together with
</p>

<pre>
   <b>connect</b>(c1,c2);
   <b>connect</b>(c1,c3);
</pre>

<p>
then this leads to the following equations:
</p>

<pre>
  // Potential variables are identical
  c1.p = c2.p;
  c1.p = c3.p;

  // The sum of the flow variables is zero
  0 = c1.f + c2.f + c3.f;

  /* The sum of the product of flow variables and upstream stream variables is zero
     (this implicit set of equations is explicitly solved when generating code;
     the \"&lt;undefined&gt;\" parts are defined in such a way that
     inStream(..) is continuous).
  */
  0 = c1.f*(<b>if</b> c1.f > 0 <b>then</b> s_mix <b>else</b> c1.s) +
      c2.f*(<b>if</b> c2.f > 0 <b>then</b> s_mix <b>else</b> c2.s) +
      c3.f*(<b>if</b> c3.f > 0 <b>then</b> s_mix <b>else</b> c3.s);

  <b>inStream</b>(c1.s) = <b>if</b> c1.f > 0 <b>then</b> s_mix <b>else</b> &lt;undefined&gt;;
  <b>inStream</b>(c2.s) = <b>if</b> c2.f > 0 <b>then</b> s_mix <b>else</b> &lt;undefined&gt;;
  <b>inStream</b>(c3.s) = <b>if</b> c3.f > 0 <b>then</b> s_mix <b>else</b> &lt;undefined&gt;;
</pre>
</html>"));
  end Connector;

  class Function "function"
  extends ModelicaReference.Icons.Information;

    annotation (Documentation(info="<html>
<p>
Define specialized class <i>function</i>
</p>
<h4>Examples</h4>

<pre><b>function</b> si
  <b>input</b> Real x;
  <b>output</b> Real y;
<b>algorithm</b>
  y = <b>if abs</b>(x) &lt; Modelica.Constants.eps <b>then</b> 1 <b>else</b> Modelica.Math.sin(x)/x;
<b>end</b> si;</pre>

<img src=\"modelica://ModelicaReference/Resources/Images/function.png\" width=\"400\" height=\"280\" alt=\"Simulation result\">

<h4>Syntax</h4>

<PRE>   [ <B>encapsulated</B> ][ <B>partial </B>] <B>function</B>
   IDENT class_specifier

class_specifier :
   string_comment composition <B>end</B> IDENT
   | \"=\" base_prefix name [ array_subscripts ] [ class_modification ] comment
   | \"=\" <B>enumeration</B> \"(\" ( [enum_list] | \":\" ) \")\" comment</PRE>

<p>See Modelica Language Specification for further details.</p>

<h4>Description</h4>

<P>The keyword function is used to define functions as known from programming
languages. Each part of a function interface must
either have causality equal to input or output. A function may not be used in connections.
In functions, no equations or initial algorithm and at most
one algorithm clause are allowed. Calling a function requires
either an algorithm clause or an external function interface.</p>

<p>
The syntax and semantics of a function have many similarities to those of the block
specialized class. A function has many of the properties of a general class,
e.g., being able to inherit other functions, or to redeclare or modify
elements of a function declaration.
</p>

<p>
Modelica functions have the following restrictions compared to a
general Modelica class:
</p>

<ul>
<li> Each input formal parameter of the function must be
     prefixed by the keyword input, and each result formal parameter
     by the keyword output. All public variables are formal parameters.</li>

<li> Input formal parameters are read-only after being bound to the
     actual arguments or default values, i.e., they may not be assigned
     values in the body of the function.</li>

<li> A function may not be used in connections, may have no equations,
     may have no initial algorithm, and can have at most one algorithm
     section, which, if present, is the body of the function.</li>

<li> A function may have zero or one external function interface, which,
     if present, is the external definition of the function. </li>

<li> For a function to be called in a simulation model, it must have
     either an algorithm section or an external function interface as
     its body, and it may not be partial.</li>

<li> A function cannot contain calls to the Modelica built-in operators
     der, initial, terminal, sample, pre, edge, change, reinit, delay,
     cardinality, to the operators of the built-in package Connections,
     and is not allowed to contain when-statements.</li>

<li> The dimension sizes not declared with (:) of each array result or
     array local variable [i.e., a non-input components] of a function must
     be either given by the input formal parameters, or given by constant
     or parameter expressions, or by expressions containing combinations
     of those. If an output or a local array dimension is declared with (:),
     the size of the dimension can be changed in the function. A size change
     takes place by assigning a full array with the respective sizes to the
     dynamically sized array on the left hand side of an equal sign.</li>

<li> The local variables of a function are not automatically initialized to
     the implicit default values of the data type [(e.g., 0.0 for Real)
     for performance reasons. It is the responsibility of the user to
     provide explicit defaults or to define the values of such variables
     before they are referenced.]</li>

<li> Components of a function will inside the function behave as though
     they had discrete-time variability.</li>
</ul>

<p>
Modelica functions have the following enhancements compared to a general Modelica class:
</p>

<ul>
<li> A function may be called using the conventional positional calling syntax
     for passing arguments.</li>

<li> A function can be recursive.</li>

<li> A formal parameter or local variable may be initialized
     through an assignment (:=) of a default value in its declaration.
     Initialization through an equation is not possible.</li>

<li> A function is dynamically instantiated when it is called rather than
     being statically instantiated by an instance declaration,
     which is the case for other kinds of classes. </li>

<li> A function may have an external function interface specifier as its body.</li>

<li> A function may have a return statement in its algorithm section body.</li>

<li> A function allows dimension sizes declared with (:) to be resized
     for non-input array variables (so the actual dimension need not to be known when
     the function is translated).</li>
</ul>

<p>
A function may have a function as an input argument.
The declared type of such an input formal parameter in a function can be
the class-name of a partial function that has no replaceable elements.
It cannot be the class-name of a record [i.e., <i>record constructor functions are not
allowed in this context.</i>] Such an input formal parameter of function type
can also have an optional functional default value. Example:
</p>

<blockquote><pre>
<b>function</b> quadrature \"Integrate function y=integrand(x) from x1 to x2\"
  <b>input</b>  Real x1;
  <b>input</b>  Real x2;
  <b>input</b>  Integrand integrand;   // Integrand is a partial function, see below
  // With default: input Integrand integrand := Modelica.Math.sin;
  <b>output</b> Real integral;
<b>algorithm</b>
  integral :=(x2-x1)*(integrand(x1) + integrand(x2))/2;
<b>end</b> quadrature;

<b>partial function</b> Integrand
  <b>input</b>  Real x;
  <b>output</b> Real y;
<b>end</b> Integrand;
</pre></blockquote>

<p>
A functional argument can be provided in one of the following forms
to be passed to a formal parameter of function type in a function call
(see examples below):
</p>
<ol>
<li> as a function name,</li>
<li> as a function partial application, </li>
<li> as a function that is a component,</li>
<li> as a function partial application of a function that is a component.</li>
</ol>

<p>
In all cases the provided function must be \"function type compatible\"
to the corresponding formal parameter of function type. Example:
</p>

<blockquote><pre>
// A function as a positional input argument according to case (a)
<b>function</b> Parabola
   <b>extends</b> Integrand;
<b>algorithm</b>
   y = x*x;
<b>end</b> Parabola;

area = quadrature(0, 1, Parabola);

// The quadrature2 example below uses a function integrand that
// is a component as input argument according to case (c):
<b>function</b> quadrature2 \"Integrate function y=integrand(x) from x1 to x2\"
  <b>input</b>  Real x1;
  <b>input</b>  Real x2;
  <b>input</b>  Integrand integrand;   // Integrand is a partial function type
  <b>output</b> Real integral;
<b>algorithm</b>
   integral := quadrature(x1,       (x1+x2)/2, integrand)+
               quadrature((x1+x2)/2, x2,       integrand);
<b>end</b> quadrature2;
</pre></blockquote>

<p>
A function partial application is a function call with certain
formal parameters bound to expressions. A function partial application
returns a partially evaluated function that is also a function,
with the remaining not bound formal parameters still present in the
same order as in the original function declaration. A function partial
application is specified by the function keyword followed by a function
call to func_name giving named formal parameter associations for the
formal parameters to be bound, e.g.:
</p>

<blockquote><pre>
<b>function</b> func_name(..., formal_parameter_name = expr, ...)
</pre></blockquote>

<p>
[<i>Note that the keyword function in a function partial application
differentiates the syntax from a normal function call where some
parameters have been left out, and instead supplied via default values.</i>]
The function created by the function partial application acts as the
original function but with the bound formal input parameters(s) removed,
i.e., they cannot be supplied arguments at function call. The binding
occurs when the partially evaluated function is created. A partially
evaluated function is \"function compatible\" to the same function where
all bound arguments are removed [<i>thus, for checking function type
compatibility, bound formal parameters are ignored</i>].
</p>

<p>
Example of function partial application as argument, positional argument passing, according to case (b) above:
</p>

<blockquote><pre>
<b>model</b> Test
   <b>parameter</b> Integer N;
   Real area;
<b>algorithm</b>
   area := 0;
   <b>for</b> i <b>in</b> 1:N <b>loop</b>
     area  := area + quadrature(0, 1, <b>function</b> Sine(A=2, w=i*time));
   <b>end for</b>;
<b>end</b> Test;

<b>function</b> Sine  \"y = Sine(x,A,w)\"
  <b>extends</b> Integrand;
  <b>input</b> Real A;
  <b>input</b> Real w;
<b>algorithm</b>
  y:=A*Modelica.Math.sin(w*x);
<b>end</b> Sine;

//Call with function partial application as named input argument:
area  := area + quadrature(0, 1, integrand = <b>function</b> Sine(A=2, w=i*time));
</pre></blockquote>

<p>
Example showing that function types are matching after
removing the bound arguments A and w in a function partial
application:
</p>

<blockquote><pre>
<b>function</b> Sine2  \"y = Sine2(A,w,x)\"
  <b>input</b> Real A;
  <b>input</b> Real w;
  <b>input</b> Real x; // Note: x is now last in argument list.
  <b>output</b> Real y;
<b>algorithm</b>
  y:=A*Modelica.Math.sin(w*x);
<b>end</b> Sine2;

// The partially evaluated Sine2 has only one argument:
// x - and is thus type compatible with Integrand.
area = quadrature(0, 1, integrand = <b>function</b> Sine2(A=2, w=3));
</pre></blockquote>

<p>
Example of a function partial application of a function that is
a component, according to case (d) above:
</p>

<blockquote><pre>
<b>partial function</b> SurfaceIntegrand
   <b>input</b> Real x;
   <b>input</b> Real y;
   <b>output</b> Real z;
<b>end</b> SurfaceIntegrand;

<b>function</b> quadratureOnce
  <b>input</b> Real x;
  <b>input</b> Real y1;
  <b>input</b> Real y2;
  <b>inpu</b>t SurfaceIntegrand integrand;
  <b>output</b> Real z;
<b>algorithm</b>
  // This is according to case (d) and needs to bind the 2nd argument
  z := quadrature(y1, y2, <b>function</b> integrand(y=x));
<b>end</b> quadratureOnce;

<b>function</b> surfaceQuadrature
  <b>input</b> Real x1;
  <b>input</b> Real x2;
  <b>input</b> Real y1;
  <b>input</b> Real y2;
  <b>input</b> SurfaceIntegrand integrand;
  <b>output</b> Real integral;
<b>algorithm</b>
   // Case (b) and (c)
   integral := quadrature(x1, x2,
     <b>function</b> quadratureOnce(y1=y1, y2=y2, integrand=integrand);
<b>end</b> surfaceQuadrature;
</pre></blockquote>
</html>"));
  end Function;

  class Model "model"
  extends ModelicaReference.Icons.Information;

    annotation (Documentation(info="<html>
<p>
Define specialized class <i>model</i>
</p>
<h4>Examples</h4>

<pre><b>model</b> SlidingMass
  <b>parameter</b> Modelica.SIunits.Mass m=1;
  <b>parameter</b> Modelica.SIunits.Force f=1;
  Modelica.SIunits.Position s;
  Modelica.SIunits.Velocity v;
  Modelica.SIunits.Acceleration a;
<b>equation</b>
  <b>der</b>(s) = v;
  <b>der</b>(v) = a;
  m*a = f;
<b>end</b> SlidingMass;</pre>

<h4>Syntax</h4>
<PRE>   [ <B>encapsulated</B> ][ <B>partial </B>] <B>model</B>
   IDENT class_specifier

class_specifier :
   string_comment composition <B>end</B> IDENT
   | \"=\" base_prefix name [ array_subscripts ] [ class_modification ] comment
   | \"=\" <B>enumeration</B> \"(\" ( [enum_list] | \":\" ) \")\" comment</PRE>

<p>See Modelica Language Specification for further details.</p>

<h4>Description</h4>
<P>
The keyword model is identical to the keyword class, i.e.,
no restrictions and no enhancements.
</P>
</html>"));
  end Model;

  class Package "package"
  extends ModelicaReference.Icons.Information;

    annotation (Documentation(info="<html>
<p>
Define specialized class <i>package</i>
</p>
<h4>Examples</h4>

<pre><b>package</b> Library
  <b>constant</b> Real k = 0.1;

  <b>type</b> X = Real(min=0);

  <b>model</b> A
    ...
  <b>end</b> A;

  <b>model</b> B
    ...
  <b>end</b> B;
<b>end</b> Library;</pre>

<h4>Syntax</h4>
<PRE>   [ <B>encapsulated</B> ][ <B>partial </B>] <B>package</B>
   IDENT class_specifier

class_specifier :
   string_comment composition <B>end</B> IDENT
   | \"=\" base_prefix name [ array_subscripts ] [ class_modification ] comment
   | \"=\" <B>enumeration</B> \"(\" ( [enum_list] | \":\" ) \")\" comment</PRE>

<p>See Modelica Language Specification for further details.</p>

<h4>Description</h4>
<P>May only contain declarations of classes and constants.
   Enhanced to allow import of elements of packages.</P>

</html>"));
  end Package;

  class Record "record"
  extends ModelicaReference.Icons.Information;
    annotation (Documentation(info="<html>
<p>
Define specialized class <i>record</i>
</p>
<h4>Examples</h4>

<pre>  <b>record</b> States
    Modelica.SIunits.Position s;
    Modelica.SIunits.Velocity v;
  <b>end</b> States;

  <b>record</b> System
    <b>parameter</b> Modelica.SIunits.Mass m=1;
    <b>parameter</b> Modelica.SIunits.Force f=1;
    Modelica.SIunits.Acceleration a;
    States states;
  <b>end</b> System;

  <b>model</b> SlidingMass
    System sys;
  <b>equation</b>
    <b>der</b>(sys.states.s) = sys.states.v;
    <b>der</b>(sys.states.v) = sys.a;
    sys.m*sys.a = sys.f;
  <b>end</b> SlidingMass;</pre>

<h4>Syntax</h4>
<PRE>   [ <B>encapsulated</B> ][ <B>partial </B>] <B>record</B>
   IDENT class_specifier

class_specifier :
   string_comment composition <B>end</B> IDENT
   | \"=\" base_prefix name [ array_subscripts ] [ class_modification ] comment
   | \"=\" <B>enumeration</B> \"(\" ( [enum_list] | \":\" ) \")\" comment</PRE>

<p>See Modelica Language Specification for further details.</p>

<h4>Description</h4>

<p>
The keyword record is used to define records which are generally used in
order to group variables. Only public sections are allowed in the definition
or in any of its components (i.e., equation, algorithm, initial equation,
initial algorithm and protected sections are not allowed). May not be used in
connections. The elements of a record may not have prefixes input, output, inner, outer,
or flow.  Enhanced with implicitly available record constructor function.
Additionally, record components can be used as component references in
expressions and in the left hand side of assignments, subject to
normal type compatibility rules.
</p>

</html>"));
  end Record;

  class Type "type"
  extends ModelicaReference.Icons.Information;
    annotation (Documentation(info="<html>
<p>
Define specialized class <i>type</i>
</p>
<h4>Examples</h4>

<pre><b>type</b> R0Plus = Real(min=0);</pre>

<h4>Syntax</h4>
<PRE>   [ <B>encapsulated</B> ][ <B>partial </B>] <B>type</B>
   IDENT class_specifier

class_specifier :
   string_comment composition <B>end</B> IDENT
   | \"=\" base_prefix name [ array_subscripts ] [ class_modification ] comment
   | \"=\" <B>enumeration</B> \"(\" ( [enum_list] | \":\" ) \")\" comment</PRE>

<p>See Modelica Language Specification for further details.</p>

<h4>Description</h4>
<p>The keyword type is used to define types, which may only be extensions to the predefined types, enumerations, array of type, or classes extending from type.
Enhanced to extend from predefined types [No other specialized class has this property].
</p>

</html>"));
  end Type;

  class ExternalObject "ExternalObject"
  extends ModelicaReference.Icons.Information;

    annotation (Documentation(info="<html>
<p>
Define external functions with internal memory.
</p>

<h4>Description</h4>

<p>
External functions may have internal memory reported between function calls. Within Modelica this memory is defined as instance of the predefined class <b>ExternalObject</b> according to the following rules:
</p>

<ul>
<li> There is a predefined partial class <b>ExternalObject</b>
     [<i>since the class is partial, it is not possible to define an
     instance of this class</i>].</li>

<li> An external object class shall be directly extended from
     ExternalObject, shall have exactly two function definitions,
     called \"<b>constructor</b>\" and \"<b>destructor</b>\", and
     shall not contain other elements. </li>

<li> The constructor function is called exactly once before the first use of
     the object. For each completely constructed object, the destructor
     is called exactly once, after the last use of the object, even
     if an error occurs. The constructor shall have exactly one output
     argument in which the constructed ExternalObject is returned.
     The destructor shall have no output arguments and the only input
     argument of the destructor shall be the ExternalObject.
     It is not legal to call explicitly the constructor and destructor
     functions.</li>

<li> Classes derived from ExternalObject can neither be used in an
     extends-clause nor in a short class definition.</li>

<li> External functions may be defined which operate on the internal memory
     of an ExternalObject. An ExternalObject used as input argument or
     return value of an external C-function is mapped to the C-type \"void*\".</li>
</ul>

<h4>Examples</h4>

<p>
A user-defined table may be defined in the following way as an ExternalObject
(the table is read in a user-defined format from file and has memory for the last used table interval):
</p>

<pre>
<b>class</b> MyTable
  <b>extends</b> ExternalObject;
  <b>function</b> constructor
    <b>input</b>  String  fileName := \"\";
    <b>input</b>  String  tableName := \"\";
    <b>output</b> MyTable table;
    <b>external</b> \"C\" table = initMyTable(fileName, tableName);
  <b>end</b> constructor;

  <b>function</b> destructor \"Release storage of table\"
    <b>inpu</b>t  MyTable table;
    <b>external</b> \"C\" closeMyTable(table);
  <b>end</b> destructor;
<b>end</b> MyTable;
</pre>

<p>
and used in the following way:
</p>

<pre>
<b>model</b> test \"Define a new table and interpolate in it\"
  MyTable table=MyTable(fileName =\"testTables.txt\",
                        tableName=\"table1\");  // call initMyTable
  Real y;
<b>equation</b>
  y = interpolateMyTable(table, time);
<b>end</b> test;
</pre>

<p>
This requires to provide the following Modelica function:
</p>

<pre>
<b>function</b> interpolateMyTable \"Interpolate in table\"
  <b>input</b>  MyTable table;
  <b>input</b>  Real  u;
  <b>output</b> Real  y;
  <b>external</b> \"C\" y = interpolateMyTable(table, u);
<b>end</b> interpolateTable;
</pre>

<p>
The external C-functions may be defined in the following way:
</p>

<pre>
<b>typedef struct</b> {  /* User-defined datastructure of the table */
  <b>double</b>* array;      /* nrow*ncolumn vector       */
  <b>int</b>     nrow;       /* number of rows            */
  <b>int</b>     ncol;       /* number of columns         */
  <b>int</b>     type;       /* interpolation type        */
  <b>int</b>     lastIndex;  /* last row index for search */
} MyTable;

<b>void</b>* initMyTable(char* fileName, char* tableName) {
  MyTable* table = malloc(sizeof(MyTable));
  <b>if</b> ( table == NULL ) ModelicaError(\"Not enough memory\");
        // read table from file and store all data in *table
  <b>return</b> (void*) table;
};

<b>void </b>closeMyTable(void* object) { /* Release table storage */
  MyTable* table = (MyTable*) object;
  <b>if</b> ( object == NULL ) return;
  free(table->array);
  free(table);
}

<b>double</b> interpolateMyTable(void* object, double u) {
  MyTable* table = (MyTable*) object;
  <b>double</b> y;
  // Interpolate using \"table\" data (compute y)
  <b>return</b> y;
};
</pre>
</html>"));
  end ExternalObject;
  annotation (Documentation(info="<html>
<p>
In this package specialized kinds of classes (earlier known as restricted classes) are
described. They have the properties of a general class, apart from restrictions.
Moreover, they have additional properties called enhancements.
</p>
</html>"));
end Classes;

package Operators "Operators (+, der, size, ...)"
  extends ModelicaReference.Icons.Information;
class ElementaryOperators "Elementary operators (+, >, or, ..)"
  extends ModelicaReference.Icons.Information;
  annotation (Documentation(info="<html>
<p>
Elementary operators are overloaded and operate on variables
of type Real, Integer, Boolean, and String, as well as on scalars
or arrays.
</p>
<h4>Syntax</h4>

<table border=1 cellspacing=0 cellpadding=2>
  <tr><td colspan=\"3\"><b>Arithmetic Operators (operate on Real, Integer scalars or arrays)</b></td>
  <tr><td><i>Operators</i></td>
      <td><i>Example</i></td>
      <td><i>Description</i></td>
      </tr>
  <tr><td>+, -, .+, .-</td>
      <td>a + b<br>
          a .+ b</td>
      <td>addition and subtraction; element-wise on arrays</td></tr>

  <tr><td>*</td>
      <td>a * b</td>
      <td>multiplication;<br>
          scalar*array: element-wise multiplication<br>
          vector*vector: element-wise multiplication (result: scalar)<br>
          matrix*matrix: matrix product <br>
          vector*matrix: row-matrix*matrix (result: vector)<br>
          matrix*vector: matrix*column-matrix (result: vector)</td></tr>
  <tr><td>/</td>
      <td>a / b</td>
      <td>division of two scalars or an array by a scalar;<br>
          division of an array by a scalar is defined element-wise.<br>
          The result is always of real type. In order to get integer <br>
          division with truncation use the function div.</td></tr>

  <tr><td>^</td>
      <td>a^b</td>
      <td>scalar power or integer power of a square matrix</td></tr>

  <tr><td>.*, ./, .^</td>
      <td>a .* b</td>
      <td>element-wise multiplication, division and exponentation of
          scalars and arrays</td></tr>

  <tr><td>=</td>
      <td>a * b = c + d</td>
      <td>equal operator of an equation; element-wise on arrays</td></tr>
  <tr><td>:=</td>
      <td>a := c + d</td>
      <td>assignment operator; element-wise on arrays</td></tr>
</table>

&nbsp;

<table border=1 cellspacing=0 cellpadding=2>
  <tr><td colspan=\"3\"><b>Relational Operators (operate on Real, Integer, Boolean, String scalars)</b></td>
  <tr><td><i>Operators</i></td>
      <td><i>Example</i></td>
      <td><i>Description</i></td>
      </tr>
  <tr><td>==</td>
      <td>a == b</td>
      <td>equal; for strings: identical characters</td></tr>
  <tr><td>&lt;&gt;</td>
      <td>a &lt;&gt; b</td>
      <td>not equal; for strings: a is lexicographically less than b</td></tr>
  <tr><td>&lt;</td>
      <td>a &lt; b</td>
      <td>less than</td></tr>
  <tr><td>&lt;=</td>
      <td>a &lt;= b</td>
      <td>less than or equal</td></tr>
  <tr><td>&gt;</td>
      <td>a &gt; b</td>
      <td>greater than</td></tr>
  <tr><td>&gt;=</td>
      <td>a &gt;= b</td>
      <td>greater than or equal</td></tr>
</table>

&nbsp;

<table border=1 cellspacing=0 cellpadding=2>
  <tr><td colspan=\"3\"><b>Boolean Operators (operate on scalars or element-wise on arrays)</b></td>
  <tr><td><i>Operators</i></td>
      <td><i>Example</i></td>
      <td><i>Description</i></td>
      </tr>
  <tr><td><b>and</b></td>
      <td>a <b>and</b> b</td>
      <td>logical and</td></tr>
  <tr><td><b>or</b></td>
      <td>a <b>or</b> b</td>
      <td>logical or</td></tr>
  <tr><td><b>not</b></td>
      <td><b>not</b> a</td>
      <td>logical not</td></tr>
</table>

&nbsp;

<table border=1 cellspacing=0 cellpadding=2>
  <tr><td colspan=\"3\"><b>Other Operators</b></td>
  <tr><td><i>Operators</i></td>
      <td><i>Example</i></td>
      <td><i>Description</i></td>
      </tr>
  <tr><td>[..]</td>
      <td>[1,2;3,4]</td>
      <td>Matrix constructor; \",\" separates rows, \";\" separates columns</td></tr>
  <tr><td>{..}</td>
      <td>{{1,2}, {3,4}}</td>
      <td>Array constructor; every {..} adds one dimension</td></tr>
  <tr><td>\"...\"</td>
      <td>\"string value\"<br>
          \"string \"value\"\"</td>
      <td>String literal (\" is used inside a string for \")</td></tr>
  <tr><td>+</td>
      <td>\"abc\" + \"def\"</td>
      <td>Concatenation of string scalars or arrays</td></tr>
</table>

<p>Operator precedence determines the order of evaluation of operators in an expression. An operator with higher precedence is evaluated before an operator with lower precedence in the same expression.</p>

<p>The following table presents all the expression operators in order of precedence from highest to lowest. All operators are binary except exponentiation, the postfix operators and those shown as unary together with <i>expr</i>, the conditional operator, the array construction operator {} and concatenation operator [ ], and the array range constructor which is either binary or ternary. Operators with the same precedence occur at the same line of the table:</p>

<table border=\"1\" cellpadding=\"1\" cellspacing=\"1\">
    <tr>
      <td><i>Operator Group</i></td>
      <td><i>Operator Syntax</i></td>
      <td><i>Examples</i></td>
    </tr>
    <tr>
      <td>postfix array index operator</td>
      <td><code>[]</code></td>
      <td><code>arr[index]</code></td>
    </tr>
    <tr>
      <td>postfix access operator</td>
      <td><code>.</code></td>
      <td><code>a.b</code></td>
    </tr>
    <tr>
      <td>postfix function call</td>
      <td><i>funcName(function-arguments)</i></td>
      <td><code>sin(4.36)</code></td>
    </tr>
    <tr>
      <td>array construct/concat</td>
      <td>{<i>expressions</i>}<br>
          [<i>expressions</i>]<br>
          [<i>expressions</i>; <i>expressions</i>...]
      </td>
      <td><code>{2,3}<br>[5,6]<br>[2,3; 7,8]</code></td>
    </tr>
    <tr>
      <td>exponentiation</td>
      <td><code>^</code></td>
      <td><code>2^3</code></td>
    </tr>
    <tr>
      <td>multiplicative and<br> array elementwise multiplicative</td>
      <td><code>*&nbsp;&nbsp;/&nbsp;&nbsp;.*&nbsp;&nbsp;./</code></td>
      <td><code>2*3&nbsp;&nbsp; 2/3<br>
                [1,2;3,4].*[2,3;5,6]</code></td>
    </tr>
    <tr>
      <td>additive and<br> array elementwise additive</td>
      <td><code>+&nbsp;&nbsp;-&nbsp;&nbsp;+<i>expr</i>&nbsp;&nbsp;-<i>expr</i><br>
                .+&nbsp;&nbsp;.-</code></td>
      <td><code>a+b, a-b, +a, -a<br>
                [1,2;3,4].+[2,3;5,6]</code</td>
    </tr>
    <tr>
      <td>relational</td>
      <td><code>&lt;&nbsp;&nbsp;&lt;=&nbsp;&nbsp;&gt;&nbsp;&nbsp;&gt;=&nbsp;&nbsp;==&nbsp;&nbsp;&lt;&gt;</code></td>
      <td><code>a&lt;b,&nbsp;a&lt;=b, a&gt;b, ...</code></td>
    </tr>
    <tr>
      <td><code>...</code></td>
      <td></td>
      <td></td>
    </tr>
    <tr>
      <td>unary negation</td>
      <td><code>not&nbsp;<i>expr</i></code></td>
      <td><code>not b1</code></td>
    </tr>
    <tr>
      <td>logical and</td>
      <td><code>and</code></td>
      <td><code>b1 and b2</code></td>
    </tr>
    <tr>
      <td>logical or<</td>
      <td><code>or</code></td>
      <td><code>b1 or b2</code</td>
    </tr>
    <tr>
      <td>array range</td>
      <td><i>expr</i>&nbsp;<code>:</code>&nbsp;<i>expr</i>&nbsp;<code>:</code>&nbsp;<i>expr</i></td>
      <td><code>1:5:100</code>, start:step:stop</td>
    </tr>
    <tr>
      <td>conditional</td>
      <td><code>if</code>&nbsp;<i>expr</i>&nbsp;<code>then</code>&nbsp;<i>expr</i>&nbsp;<code>else</code>&nbsp;<i>expr</i></td>
      <td><code>if b then 3 else x</code></td>
    </tr>
    <tr>
      <td>named argument</td>
      <td><i>ident&nbsp;</i><code>=</code>&nbsp;<i>expr</i></td>
      <td><code>x = 2.26</code></td>
    </tr>
</table>
<p>The conditional operator may also include <code>elseif</code>-clauses. Equality <code>=</code> and assignment <code>:=</code> are not expression operators since they are allowed only in equations and in assignment statements respectively. All binary expression
operators are left associative.</p>

<p>Note, the unary minus and plus in Modelica
is slightly different than in Mathematica (Mathematica is a registered trademark
of Wolfram Research Inc.) and in MATLAB (MATLAB is a registered trademark of MathWorks Inc.),
since the following expressions are illegal (whereas in
Mathematica and in MATLAB these are valid expressions):
</p>

<pre>  2*-2   // = -4 in Mathematica/MATLAB; is illegal in Modelica
  --2    // =  2 in Mathematica/MATLAB; is illegal in Modelica
  ++2    // =  2 in Mathematica/MATLAB; is illegal in Modelica
  2--2   // =  4 in Mathematica/MATLAB; is illegal in Modelica
</pre>

</html>"));
end ElementaryOperators;

  class Abs "abs"
  extends ModelicaReference.Icons.Information;
    annotation (Documentation(info="<html>
<p>
Absolute value of Real or Integer variable.
</p>
<h4>Syntax</h4>
<blockquote><code><b>abs</b>(v)</code></blockquote>
<h4>Description</h4>
<P>Is expanded into &quot;noEvent(<B>if </B>v &ge; 0
<B>then</B> v <B>else</B> -v)&quot;. Argument v
needs to be an Integer or Real expression. </P>
<h4>Examples</h4>
<pre>
  <b>abs</b>({-3, 0, 3})
 = {3, 0, 3}</pre>
</html>"));
  end Abs;

  class Acos "acos"
  extends ModelicaReference.Icons.Information;
    annotation (Documentation(info="<html>
<p>
Trigonometric inverse cosine function
</p>
<h4>Syntax</h4>
<blockquote><code><b>acos</b>(u)</code></blockquote>
<h4>Description</h4>

<p>Returns the inverse of cos of u, with -1 &le; u &le; +1.
Argument u needs to be an Integer or Real expression.</p>

<p>
The acos function can also be accessed as Modelica.Math.acos.
</p>

<img src=\"modelica://ModelicaReference/Resources/Images/acos.png\" alt=\"acos\">

<h4>Examples</h4>
<pre><b>acos</b>(0)
 = 1.5707963267949</pre>
</html>"));
  end Acos;

  class Asin "asin"
  extends ModelicaReference.Icons.Information;
    annotation (Documentation(info="<html>
<p>
Trigonometric inverse sine function
</p>
<h4>Syntax</h4>
<blockquote><code><b>asin</b>(u)</code></blockquote>
<h4>Description</h4>

<p>Returns the inverse of sin of u, with -1 &le; u &le; +1.
Argument u needs to be an Integer or Real expression.</p>

<p>
The asin function can also be accessed as Modelica.Math.asin.
</p>

<img src=\"modelica://ModelicaReference/Resources/Images/asin.png\" alt=\"asin\">

<h4>Examples</h4>
<pre><b>asin</b>(0)
 = 0.0</pre>
</html>"));
  end Asin;

  class Assert "assert"
  extends ModelicaReference.Icons.Information;
    annotation (Documentation(info="<html>
<p>
Trigger error and print error message if assertion condition is not fulfilled
</p>
<h4>Syntax</h4>
<blockquote><code><b>assert</b>(condition, message, level = AssertionLevel.error)</code></blockquote>
<h4>Description</h4>
<p>The boolean expression <i>condition</i> shall be true for successful model evaluations.
Otherwise, an error occurs using the string expression <i>message</i>
as error message.</p>
<P>If the condition of an assert statement is true, message is not
evaluated and the procedure call is ignored. If the condition
evaluates to false different actions are taken depending on the level input:
</p>

<ul>
<li> level = AssertionLevel.error:<br>
     The current evaluation is aborted. The simulation may
     continue with another evaluation [e.g., with a shorter step-size,
     or by changing the values of iteration variables].
     If the simulation is aborted, message indicates the cause of the
     error. Failed assertions takes precedence over successful
     termination, such that if the model first triggers the
     end of successful analysis by reaching the stop-time
     or explicitly with terminate(), but the evaluation with
     terminal()=true triggers an assert, the analysis failed. </li>
<li> level = AssertionLevel.warning:<br>
     The current evaluation is not aborted. message indicates
     the cause of the warning [It is recommended to report the
     warning only once when the condition becomes false, and it is
     reported that the condition is no longer violated when the
     condition returns to true. The assert(..) statement shall
     have no influence on the behavior of the model.
     For example, by evaluating the condition and reporting the
     message only after accepted integrator steps. condition
     needs to be implicitly treated with noEvent(..) since
     otherwise events might be triggered that can lead to slightly
     changed simulation results].</li>
</ul>

<p>
The AssertionLevel.error case can be used to avoid evaluating a model outside its limits of validity; for instance, a function to compute the saturated liquid temperature cannot be called with a pressure lower than the triple point value.
The AssertionLevel.warning case can be used when the boundary of validity is not hard: for instance, a fluid property model based on a polynomial interpolation curve might give accurate results between temperatures of 250 K and 400 K, but still give reasonable results in the range 200 K and 500 K. When the temperature gets out of the smaller interval, but still stays in the largest one, the user should be warned, but the simulation should continue without any further action. The corresponding code would be
</p>
<pre>  <b>assert</b>(T &gt; 250 and T &lt; 400, \"Medium model outside full accuracy range\",
         AssertionLevel.warning);
  <b>assert</b>(T &gt; 200 and T &lt; 500, \"Medium model outside feasible region\");
</pre>

<h4>Examples</h4>
<pre>  <b>parameter</b> Real upperLimit=2;
  <b>parameter</b> Real lowerLimit=-2;
<b>equation</b>
  <b>assert</b>(upperLimit > lowerLimit, \"upperLimit must be greater than lowerLimit.\");
</pre>
</html>"));
  end Assert;

  class Atan "atan"
  extends ModelicaReference.Icons.Information;
    annotation (Documentation(info="<html>
<p>
Trigonometric inverse tangent function
</p>
<h4>Syntax</h4>
<blockquote><code><b>atan</b>(u)</code></blockquote>
<h4>Description</h4>

<p>Returns the inverse of tan of u, with -&infin; &lt; u &lt; &infin;.
Argument u needs to be an Integer or Real expression.</p>

<p>
The atan function can also be accessed as Modelica.Math.atan.
</p>

<img src=\"modelica://ModelicaReference/Resources/Images/atan.png\" alt=\"atan\">

<h4>Examples</h4>
<pre><b>atan</b>(1)
 = 0.785398163397448</pre>
</html>"));
  end Atan;

  class Atan2 "atan2"
  extends ModelicaReference.Icons.Information;
    annotation (Documentation(info="<html>
<p>
Four quadrant inverse tangent
</p>
<h4>Syntax</h4>
<blockquote><pre><b>atan2</b>(u1,u2)</pre></blockquote>
<h4>Description</h4>

<p>
Returns y = atan2(u1,u2) such that tan(y) = u1/u2 and
y is in the range -pi &lt; y &le; pi. u2 may be zero, provided
u1 is not zero. Usually u1, u2 is provided in such a form that
u1 = sin(y) and u2 = cos(y).
Arguments u1 and u2 need to be Integer or Real expressions.
</p>

<p>
The atan2 function can also be accessed as Modelica.Math.atan2.
</p>

<img src=\"modelica://ModelicaReference/Resources/Images/atan2.png\" alt=\"atan2\">

<h4>Examples</h4>
<pre><b>atan2</b>(1,0)
 = 1.5707963267949</pre>
</html>"));
  end Atan2;

  class Cardinality "cardinality"
  extends ModelicaReference.Icons.Information;
    annotation (Documentation(info="<html>
<p>
Number of connectors in connection.
This is a deprecated operator. It should  no longer be used, since it will be removed in one of the next Modelica releases.
</p>

<h4>Syntax</h4>
<blockquote><pre><b>cardinality</b>(c)</pre></blockquote>
<h4>Description</h4>
<p>Returns the number of (inside and outside) occurrences
of connector instance c in a connect statement as an Integer number.</p>
<p><i>[The cardinality operator allows the definition of connection dependent equations in a model.]</i></p>

<p>
Instead of the cardinality(..) operator, often conditional
connectors can be used, that are enabled/disabled via Boolean
parameters.
</p>

<h4>Examples</h4>
<PRE><B>connector</B> Pin
  Real      v;
  <B>flow</B> Real i;
<B>end</B> Pin;
<B>model</B> Resistor
   <B>Pin</B> p, n;
<B>equation</B>
   // Handle cases if pins are not connected
      <B>if cardinality</B>(p) == 0 <B>and cardinality</B>(n) == 0 <B>then</B>
         p.v = 0;
         n.v = 0;
      <B>elseif cardinality</B>(p) == 0 <B>then</B>
         p.i = 0;
      <B>elseif cardinality</B>(n) == 0 <B>then</B>
         n.i = 0;
      <B>end if</B>;
   // Equations of resistor
      ...
<B>end</B> Resistor;</PRE>
</html>"));
  end Cardinality;

  class Ceil "ceil"
  extends ModelicaReference.Icons.Information;
    annotation (Documentation(info="<html>
<p>
Round a Real number towards plus infinity
</p>
<h4>Syntax</h4>
<blockquote><pre><b>ceil</b>(x)</pre></blockquote>
<h4>Description</h4>
<p>Returns the smallest integer not less than <code>x</code>.
Result and argument shall have type Real.
<i>[Note, outside of a when clause state events are
triggered when the return value changes discontinuously.]</i></p>
<h4>Examples</h4>
<pre><b>ceil</b>({-3.14, 3.14})
 = {-3.0, 4.0}</pre>
</html>"));
  end Ceil;

  class Change "change"
  extends ModelicaReference.Icons.Information;
    annotation (Documentation(info="<html>
<p>
Indicate discrete variable changing
</p>
<h4>Syntax</h4>
<blockquote><pre><b>change</b>(v)</pre></blockquote>
<h4>Description</h4>
<P>Is expanded into &quot;(v&lt;&gt;pre(v))&quot;.
The same restrictions as for the pre() operator apply.</P>
<h4>Examples</h4>
<pre><b>model</b> BothEdges
  Boolean u;
  Integer i;
<b>equation</b>
  u = Modelica.Math.sin(<b>time</b>) &gt; 0.5;
  <b>when</b> <b>change</b>(u) <b>then</b>
    i = <b>pre</b>(i) + 1;
  <b>end when</b>;
<b>end</b> BothEdges;</pre>

<img src=\"modelica://ModelicaReference/Resources/Images/change.png\" width=\"400\" height=\"280\" alt=\"Simulation result\">
</html>"));
  end Change;

  class Cos "cos"
  extends ModelicaReference.Icons.Information;
    annotation (Documentation(info="<html>
<p>
Trigonometric cosine function
</p>
<h4>Syntax</h4>
<blockquote><pre><b>cos</b>(u)</pre></blockquote>
<h4>Description</h4>
<p>Returns the cosine of u, with -&infin; &lt; u &lt; &infin;
Argument u needs to be an Integer or Real expression.</p>

<p>
The cosine function can also be accessed as Modelica.Math.cos.
</p>

<img src=\"modelica://ModelicaReference/Resources/Images/cos.png\" alt=\"cos\">

<h4>Examples</h4>
<pre><b>cos</b>(3.14159265358979)
 = -1.0</pre>
</html>"));
  end Cos;

  class Cosh "cosh"
  extends ModelicaReference.Icons.Information;
    annotation (Documentation(info="<html>
<p>
Hyberbolic cosine function
</p>
<h4>Syntax</h4>
<blockquote><pre><b>cosh</b>(u)</pre></blockquote>
<h4>Description</h4>
<p>Returns the cosh of u, with -&infin; &lt; u &lt; &infin;.
Argument u needs to be an Integer or Real expression.</p>

<p>
The cosh function can also be accessed as Modelica.Math.cosh.
</p>

<img src=\"modelica://ModelicaReference/Resources/Images/cosh.png\" alt=\"cosh\">

<h4>Examples</h4>
<pre><b>cosh</b>(1)
  = 1.54308063481524</pre>
</html>"));
  end Cosh;

class Cross "cross"
  extends ModelicaReference.Icons.Information;
  annotation (Documentation(info="<html>
<p>
Return cross product of two vectors
</p>
<h4>Syntax</h4>
<blockquote><pre><b>cross</b>(x, y)</pre></blockquote>
<h4>Description</h4>
<p>
Returns the cross product of the 3-vectors x and y, i.e.
</p>
<blockquote><pre>
<b>cross</b>(x,y) = <b>vector</b>( [ x[2]*y[3]-x[3]*y[2];
                       x[3]*y[1]-x[1]*y[3];
                       x[1]*y[2]-x[2]*y[1] ] );
</pre></blockquote>
</html>"));
end Cross;

  class Delay "delay"
  extends ModelicaReference.Icons.Information;
    annotation (Documentation(info="<html>
<p>
Delay expression
</p>
<h4>Syntax</h4>
<blockquote><pre><b>delay</b>(expr, delayTime, delayMax)
<b>delay</b>(expr, delayTime)</pre></blockquote>
<h4>Description</h4>
<P>Returns <CODE>\"expr(time - delayTime)\"</CODE> for <CODE>time &gt; time.start + delayTime</CODE>
and <CODE>\"expr(time.start)\"</CODE> for <CODE>time &le; time.start + delayTime</CODE>. The
arguments, i.e., <code>expr</code>, <code>delayTime</code> and <code>delayMax</code>, need to be subtypes of Real.
<CODE>delayMax</CODE> needs to be additionally a parameter expression. The following relation
shall hold: <CODE>0 &le; delayTime &le; delayMax</code>, otherwise an error occurs. If
<code>delayMax</code> is not supplied in the argument list, <code>delayTime</code> need to be a
parameter expression.</P>
<p><i>[The <b>delay</b> operator allows a numerical sound implementation
by interpolating in the (internal) integrator polynomials, as well as a
more simple realization by interpolating linearly in a buffer containing
past values of expression expr. Without further information, the complete
time history of the delayed signals need to be stored, because the delay
time may change during simulation. To avoid excessive storage requirements
and to enhance efficiency, the maximum allowed delay time has to be given
via delayMax. This gives an upper bound on the values of the delayed
signals which have to be stored. For realtime simulation where fixed step
size integrators are used, this information is sufficient to allocate the
necessary storage for the internal buffer before the simulation starts.
For variable step size integrators, the buffer size is dynamic during
integration. In principal, a delay operator could break algebraic loops.
For simplicity, this is not supported because the minimum delay time has
to be give as additional argument to be fixed at compile time. Furthermore,
the maximum step size of the integrator is limited by this minimum delay
time in order to avoid extrapolation in the delay buffer.]</i></p>
<h4>Examples</h4>
<pre><b>model</b> Delay
  Real x;
  Real y;
<b>equation
  der</b>(x) = 2;
  y = <b>delay</b>(x, 1);
<b>end</b> Delay;</pre>

<img src=\"modelica://ModelicaReference/Resources/Images/delay.png\" width=\"400\" height=\"280\" alt=\"Simulation result\">
</html>"));
  end Delay;

  class Der "der"
  extends ModelicaReference.Icons.Information;
    annotation (Documentation(info="<html>
<p>
Time derivative of expression or<br>
partial derivative of function
</p>

<h4>Syntax</h4>

<blockquote><pre><b>der</b>(expr) or
IDENT \"=\" <b>der</b> \"(\" name \",\" IDENT { \",\" IDENT } \")\" comment</pre>
</blockquote>

<h4>Description</h4>
<p>
The first form is the time derivative of expression expr.
If the expression expr is a scalar it needs to be a subtype of Real. The expression and all its subexpressions must be differentiable. If expr is an array, the operator is applied to all elements of the array. For Real parameters and
constants the result is a zero scalar or array of the same size as the
variable.</p>

<p>
The second form is the partial derivative of a function
and may only be used as declarations of functions.
The semantics is that a function [and only a function] can be specified in this form, defining that it is the partial derivative of the function to the right of the equal sign (looked up in the same way as a short class definition - the looked up name must be a function), and partially differentiated with respect to each IDENT in order (starting from the first one). The IDENT must be Real inputs to the function.
The comment allows a user to comment the function (in the info-layer and as one-line description, and as icon).
</p>

<h4>Examples</h4>

<blockquote>
<pre>  Real x, xdot1, xdot2;
<b>equation</b>
  xdot1 = <b>der</b>(x);
  xdot2 = <b>der</b>(x*sin(x));
</pre>
</blockquote>

<p>
The specific enthalphy can be computed from a Gibbs-function as follows:
</p>

<blockquote>
<pre><b>function</b> Gibbs
  <b>input</b> Real p,T;
  <b>output</b> Real g;
<b>algorithm</b>
  ...
<b>end</b> Gibbs;

<b>function</b> Gibbs_T=<b>der</b>(Gibbs, T);

<b>function</b> specificEnthalpy
  <b>input</b> Real p,T;
  <b>output</b> Real h;
<b>algorithm</b>
  h:=Gibbs(p,T)-T*Gibbs_T(p,T);
<b>end</b> specificEnthalpy;
</pre>
</blockquote>
</html>"));
  end Der;

class Diagonal "diagonal"
  extends ModelicaReference.Icons.Information;
  annotation (Documentation(info="<html>
<p>
Returns a diagonal matrix
</p>
<h4>Syntax</h4>
<blockquote><pre><b>diagonal</b>(v)</pre></blockquote>
<h4>Description</h4>
<p>
Returns a square matrix with the elements of vector v
on the diagonal and all other elements zero.
</p>
</html>"));
end Diagonal;

  class Div "div"
  extends ModelicaReference.Icons.Information;
    annotation (Documentation(info="<html>
<p>
Integer part of division of two Real numbers
</p>
<h4>Syntax</h4>
<blockquote><pre><b>div</b>(x, y)</pre></blockquote>
<h4>Description</h4>
<P>Returns the algebraic quotient <CODE>x/y</CODE> with any
fractional part discarded (also known as truncation
toward zero). <I>[Note: this is defined for / in C99;
in C89 the result for negative numbers is
implementation-defined, so the standard function
<CODE>div()</CODE> must be used.]</I> Result and arguments
shall have type Real or Integer. If either of the
arguments is Real the result is Real otherwise Integer.</P>

<p><i>[Note, outside of a when clause state events are triggered
when the return value changes discontinuously.]</i></p>

<h4>Examples</h4>
<pre><b>div</b>(13,6)
 = 2</pre>
</html>"));
  end Div;

  class Edge "edge"
  extends ModelicaReference.Icons.Information;
    annotation (Documentation(info="<html>
<p>
Indicate rising edge
</p>
<h4>Syntax</h4>
<blockquote><pre><b>edge</b>(b)</pre></blockquote>
<h4>Description</h4>
<P>Is expanded into &quot;(b <B>and not pre</B>(b))&quot;
for Boolean variable b. The same restrictions as for the
<B>pre</B> operator apply (e.g., not to be used in function
classes).</P>
<h4>Examples</h4>
<pre><b>model</b> RisingEdge
  Boolean u;
  Integer i;
<b>equation</b>
  u = Modelica.Math.sin(<b>time</b>) &gt; 0.5;
  <b>when</b> <b>edge</b>(u) <b>then</b>
    i = <b>pre</b>(i) + 1;
  <b>end when</b>;
<b>end</b> RisingEdge;</pre>

<img src=\"modelica://ModelicaReference/Resources/Images/edge.png\" width=\"400\" height=\"280\" alt=\"Simulation result\">
</html>"));
  end Edge;

  class Exp "exp"
  extends ModelicaReference.Icons.Information;
    annotation (Documentation(info="<html>
<p>
Exponential, base e.
</p>
<h4>Syntax</h4>
<blockquote><pre><b>exp</b>(u)</pre></blockquote>
<h4>Description</h4>
<p>Returns the base e exponential of u, with -&infin; &lt; u &lt; &infin;
Argument u needs to be an Integer or Real expression.</p>

<p>
The exponential function can also be accessed as Modelica.Math.exp.
</p>

<img src=\"modelica://ModelicaReference/Resources/Images/exp.png\" alt=\"exp\">

<h4>Examples</h4>
<pre><b>exp</b>(1)
 = 2.71828182845905</pre>
</html>"));
  end Exp;

class Fill "fill"
  extends ModelicaReference.Icons.Information;
  annotation (Documentation(info="<html>
<p>
Return a Real, Integer, Boolean or String array with all elements equal
</p>
<h4>Syntax</h4>
<blockquote><pre><b>fill</b>(s, n1, n2, n3, ...)</pre></blockquote>
<h4>Description</h4>
<p>
Returns the n1 x n2 x n3 x ... array with all elements equal
to scalar or array expression s (ni >= 0). The returned
array has the same type as s. Recursive definition:
<p>
<blockquote><pre>
fill(s,n1,n2,n3, ...) = fill(fill(s,n2,n3, ...), n1);
fill(s,n) = {s,s,..., s}
</pre></blockquote>
<h4>Examples</h4>
<blockquote><pre>
Real    mr[2,2] = fill(-1,2,2);  // = [-1,-1;-1,-1]
Boolean vb[3]   = fill(true,3);  // = {true, true, true}
</pre></blockquote>
</html>"));
end Fill;

  class Floor "floor"
  extends ModelicaReference.Icons.Information;
    annotation (Documentation(info="<html>
<p>
Round Real number towards minus infinity
</p>
<h4>Syntax</h4>
<blockquote><pre><b>floor</b>(x)</pre></blockquote>
<h4>Description</h4>
<p>Returns the largest integer not greater than <code>x</code>.
Result and argument shall have type Real. <i>[Note, outside
of a when clause state events are triggered when the return
value changes discontinuously.]</i></p>
<h4>Examples</h4>
<pre><b>floor</b>({-3.14, 3.14})
 = {-4.0, 3.0}</pre>
</html>"));
  end Floor;

class Identity "identity"
  extends ModelicaReference.Icons.Information;
  annotation (Documentation(info="<html>
<p>
Returns the identity matrix of the desired size
</p>
<h4>Syntax</h4>
<blockquote><pre><b>identity</b>(n)</pre></blockquote>
<h4>Description</h4>
<p>
Returns the n x n Integer identity matrix, with ones
on the diagonal and zeros at the other places.
</p>
</html>"));
end Identity;

  class Initial "initial"
  extends ModelicaReference.Icons.Information;
    annotation (Documentation(info="<html>
<p>
True during initialization
</p>
<h4>Syntax</h4>
<blockquote><pre><b>initial</b>()</pre></blockquote>
<h4>Description</h4>
<p>Returns <b>true</b> during the initialization phase and <b>false</b> otherwise.</p>
<h4>Examples</h4>
<pre>  Boolean off;
  Real x;
<b>equation</b>
  off = x &lt; -2 or <b>initial</b>();</pre>
</html>"));
  end Initial;

  class InStream "inStream"
  extends ModelicaReference.Icons.Information;
    annotation (Documentation(info="<html>
<p>
Returns the mixing value of a stream variable if it flows into the component where the inStream operator
is used.
</p>

<p>
For an introduction into stream variables and an example for the inStream(..) operator, see
<a href=\"modelica://ModelicaReference.Stream\">stream</a>.
</p>

<h4>Syntax</h4>

<blockquote><pre><b>inStream</b>(IDENT) </pre>
</blockquote>

<p>
where IDENT must be a variable reference in a connector component declared with the
<a href=\"modelica://ModelicaReference.Stream\">stream</a> prefix.
</p>

<h4>Description</h4>

<p>
In combination with the stream variables of a connector, the inStream() operator
is designed to describe in a numerically reliable way the bi-directional
transport of specific quantities carried by a flow of matter. inStream(v) is
only allowed on stream variables v and is informally the value the stream
variable has, assuming that the flow is from the connection point into the
component. This value is computed from the stream connection equations of the
flow variables and of the stream variables. For the following definition it is
assumed that N inside connectors mj.c (j=1,2,...,N) and M outside connectors
ck(k=1,2,...,M) belonging to the same connection set
are connected together and a stream variable h_outflow is associated with
a flow variable m_flow in connector c.
</p>

<blockquote>
<pre><b>connector</b> FluidPort
   ...
   <b>flow</b>   Real m_flow     \"Flow of matter; m_flow &gt; 0 if flow into component\";
   <b>stream</b> Real h_outflow  \"Specific variable in component if m_flow &lt; 0\"
<b>end</b> FluidPort;

<b>model</b> FluidSystem
   ...
   FluidComponent m1, m2, ..., mN;
   FluidPort      c1, c2, ..., cM;
<b>equation</b>
   <b>connect</b>(m1.c, m2.c);
   <b>connect</b>(m1.c, m3.c);
      ...
   <b>connect</b>(m1.c, mN.c);
   <b>connect</b>(m1.c, c1);
   <b>connect</b>(m1.c, c2);
      ...
   <b>connect</b>(m1.c, cM);
   ...
<b>end</b> FluidSystem;
</pre>
</blockquote>

<p>
With these prerequisites, the semantics of the expression
</p>

<blockquote>
<pre><b>inStream</b>(m<sub>i</sub>.c.h_outflow)
</pre>
</blockquote>

<p>
is given implicitly by defining an additional variable <b>h_mix_in</b><sub>i</sub>,
and by adding to the model the conservation equations for mass and energy corresponding
to the infinitesimally small volume spanning the connection set. The connect equation
for the flow variables has already been added to the system according to the connection
semantics of flow variables:
</p>

<blockquote>
<pre>// Standard connection equation for flow variables
0 = <b>sum</b>(m<sub>j</sub>.c.m_flow <b>for</b> j <b>in</b> 1:N) + <b>sum</b>(-c<sub>k</sub>.m_flow <b>for</b> k in 1:M);
</pre></blockquote>

<p>
Whenever the inStream() operator is applied to a stream variable of an
inside connector, the balance equation of the transported property must
be added  under the assumption of flow going into the connector
</p>

<blockquote>
<pre>// Implicit definition of the inStream() operator applied to inside connector i
0 = <b>sum</b>(m<sub>j</sub>.c.m_flow*(<b>if</b> m<sub>j</sub>.c.m_flow > 0 <b>or</b> j==i <b>then</b> h_mix_in<sub>i</sub> <b>else</b> m<sub>j</sub>.c.h_outflow) <b>for</b> j <b>in</b> 1:N) +
    <b>sum</b>(-c<sub>k</sub>.m_flow* (<b>if</b> c<sub>k</sub>.m_flow > 0 <b>then</b> h_mix_in<sub>i</sub> <b>else</b> inStream(c<sub>k</sub>.h_outflow) <b>for</b> k <b>in</b> 1:M);
<b>inStream</b>(m<sub>i</sub>.c.h_outflow) = h_mix_in<sub>i</sub>;
</pre>
</blockquote>

<p>
Note that the result of the inStream(m<sub>i</sub>.c.h_outflow) operator is different for each port i,
because the assumption of flow entering the port is different for each of them.
Additional equations need to be generated for the stream variables of outside connectors.
</p>

<blockquote>
<pre>// Additional connection equations for outside connectors
<b>for</b> q in 1:M <b>loop</b>
  0 = <b>sum</b>(m<sub>j</sub>.c.m_flow*(<b>if</b> m<sub>j</sub>.c.m_flow > 0 <b>then</b> h_mix_out<sub>q</sub> <b>else</b> m<sub>j</sub>.c.h_outflow) <b>for</b> j <b>in</b> 1:N) +
      <b>sum</b>(-c<sub>k</sub>.m_flow* (<b>if</b> c<sub>k</sub>.m_flow > 0 <b>or</b> k==q <b>then</b> h_mix_out<sub>q</sub> <b>else</b> <b>inStream</b>(c<sub>k</sub>.h_outflow)
          <b>for</b> k <b>in</b> 1:M);
  c<sub>q</sub>.h_outflow = h_mix_out<sub>q</sub>;
<b>end for</b>;
</pre></blockquote>

<p>
Neglecting zero flow conditions, the above implicit equations can be
analytically solved for the inStream(..) operators.
The details are given in Section 15.2 of the
<a href=\"http://www.modelica.org/documents/ModelicaSpec32.pdf\">Modelica Language Specification version 3.2</a>.
The stream connection equations have singularities and/or multiple solutions if one or more
of the flow variables become zero. When all the flows are zero, a singularity is always
present, so it is necessary to approximate the solution in an open neighbourhood
of that point. [<i>For example assume that m<sub>j</sub>.c.m_flow = c<sub>k</sub>.m_flow = 0,
then all equations above are identically fulfilled and inStream(..) can have any value</i>].
It is required that the inStream() operator is appropriately approximated in that case
and the approximation must fulfill the following requirements:
</p>

<ol>
<li> inStream(m<sub>i</sub>.c.h_outflow) and inStream(c<sub>k</sub>.h_outflow)
     must be <b>unique</b> with respect to all values of the flow and stream
     variables in the connection set, and must have a continuous dependency on them.<br>&nbsp;</li>
<li> Every solution of the implicit equation system above must fulfill the equation
     system identically [<i>upto the usual numerical accuracy</i>],
     provided the absolute value of every flow variable in the connection set is
     greater as a small value (|m<sub>1</sub>.c.m_flow| &gt; eps and |m<sub>2</sub>.c.m_flow| &gt; eps
     and ... and |c<sub>M</sub>.m_flow| &gt; eps).</li>
</ol>

<p>
In Section 15.2 a recommended implementation of the solution of the implicit equation system is
given, that fulfills the above requirements.
</p>

</html>"));
  end InStream;

  class IntegerUpperCase "Integer"
  extends ModelicaReference.Icons.Information;
    annotation (Documentation(info="<html>
<p>
Returns ordinal number of enumeration
</p>
<h4>Syntax</h4>
<blockquote><pre><b>Integer</b>(E.e1)</pre></blockquote>
<h4>Description</h4>
<p>
Returns the ordinal number of the enumeration value E.enumvalue, where Integer(E.e1)=1, Integer(E.en)= size(E), for an enumeration type E=enumeration(e1, ...,  en).</p>

<h4>Examples</h4>
<pre>  <b>type</b> Size = enumeration(small, medium, large, xlarge);
  <b>Integer</b>(Size.large) = 3</pre>

</html>"));
  end IntegerUpperCase;

  class IntegerLowerCase "integer"
  extends ModelicaReference.Icons.Information;
    annotation (Documentation(info="<html>
<p>
Round Real number towards minus infinity
</p>
<h4>Syntax</h4>
<blockquote><pre><b>integer</b>(x)</pre></blockquote>
<h4>Description</h4>
<p>Returns the largest integer not greater than <code>x</code>.
The argument shall have type Real. The result has type Integer.</p>
<p><i>[Note, outside of a when clause state events are triggered
when the return value changes discontinuously.]</i></p>
<h4>Examples</h4>
<pre><b>integer</b>({-3.14, 3.14})
 = {-4, 3}</pre>
</html>"));
  end IntegerLowerCase;

  class inverse "inverse"
  extends ModelicaReference.Icons.Information;
    annotation (Documentation(info="<html>
<p>Every function with one output argument may have one or more &quot;<code>inverse</code>&quot; annotations to define inverses of this function. </p>
<p><b><font style=\"color: #008000; \">Syntax</font></b> </p>
<blockquote>
<pre><b>function</b> f1
  <b>input</b> A1 u1;
  ...
  <b>input</b> T1 uk;
  ...
  <b>input</b> Am um = am;
  ...
  <b>input</b> An un;
  <b>output</b> T2 y;
  <b>annotation</b>(<b>inverse</b>(uk = f2(..., y, ....), ui = f3(..., y, ...), ...));
<b>algorithm</b>
  ...
<b>end</b> f1;</pre></blockquote>
<h4>Description</h4>
<p>The meaning is that function &quot;<code>f2</code>&quot; is one inverse to function &quot;<code>f1</code>&quot; where the previous output &quot;<code>y</code>&quot; is now an input and the previous input &quot;<code>uk</code>&quot; is now an output. More than one inverse can be defined within the same inverse annotation. Several inverses are separated by commas. <em>(The inverse requires that for all valid values of the inputarguments of <code>f2(...,y, ...)</code> and <code>uk</code> being calculated as <code>uk := f2(..., y, ...)</code> implies the equality <code>y = f1(..., uk, ...,) </code>up to a certain precision.)</em></p>
<p>Function &quot;<code>f1</code>&quot; can have any number and types of arguments with and without default value. The restriction is that the number of unknown variables in the output argument of both &quot;<code>f1</code>&quot; and &quot;<code>f2</code>&quot; must be the same and that &quot;<code>f2</code>&quot; must have exactly the same arguments as &quot;<code>f1</code>&quot; (with the same defaults, if an argument um has a default), but the order of the arguments may be permuted.</p>
<h4><font style=\"color: #008000; \">Examples</font></h4>
<pre><b>function</b> h_pTX
  <b>input</b> Real p    &quot;pressure&quot;;
  <b>input</b> Real T    &quot;temperature&quot;;
  <b>input</b> Real X[:] &quot;mass fractions&quot;;
  <b>output</b> Real h   &quot;specific enthalpy&quot;;
  <b>annotation</b>(<b>inverse</b>(T = T_phX(p,h,X)));
<b>algorithm</b>
  ...
<b>end</b> h_pTX;

<b>function</b> T_phX
  <b>input</b> Real  p    &quot;pressure&quot;;
  <b>input</b> Real  h    &quot;specific enthalpy&quot;;
  <b>input</b> Real  X[:] &quot;mass fractions&quot;;
  <b>output</b> Real T    &quot;temperature&quot;;
<b>algorithm</b>
  ...
<b>end</b> T_phX;</pre>
</html>"));
  end inverse;

  class IsPresent "isPresent"
  extends ModelicaReference.Icons.Information;
    annotation (Documentation(info="<html>
<p>
Returns true if the formal input or output argument of a function is present
</p>
<h4>Syntax</h4>
<blockquote><pre><b>isPresent</b>(ident)</pre></blockquote>
<h4>Description</h4>
<p>
Returns true if the formal input or output argument ident is present
as an actual argument of the function call. If the argument is not
present, isPresent(ident) may return false <i>[but may also return
true e.g., for implementations that always compute all results]</i>.
isPresent() should be used for optimisation only and should not
influence the results of outputs that are present in the output
list. It can only be used in functions.
</p>
<h4>Examples</h4>
<blockquote>
<pre>
<b>function</b> eigenValues \"Compute eigenvalues and eigenvectors\"
  <b>input</b>  Real A[:, size(A, 1)];
  <b>output</b> Real eigenvalues[size(A, 1), 2];
  <b>output</b> Real eigenvectors[size(A,1), size(A,2)];
<b>algorithm</b>
  // compute eigen values
  <b>if</b> <b>isPresent</b>(eigenvectors) <b>then</b>
     // compute eigen vectors
  <b>end</b> <b>if</b>;
<b>end</b> eigenValues;
        eval = eigenValues(A);  // compute only eigenvalues
(eval, evec) = eigenValues(A);  // compute eigenvalues and eigenvectors
</pre>
</blockquote>
</html>"));

  end IsPresent;

class Linspace "linspace"
  extends ModelicaReference.Icons.Information;
  annotation (Documentation(info="<html>
<p>
Return Real vector with equally spaced elements
</p>
<h4>Syntax</h4>
<blockquote><pre><b>linspace</b>(x1, x2, n)</pre></blockquote>
<h4>Description</h4>
<p>
Returns a Real vector with n equally spaced elements,
such that
</p>
<blockquote><pre>
v[i] = x1 + (x2-x1)*(i-1)/(n-1) for 1 &le; i &le; n.
</pre></blockquote>
<p>
It is required that n &ge; 2. The arguments x1 and x2 shall
be Real or Integer scalar expressions.
</p>
<h4>Examples</h4>
<blockquote><pre>
Real v[:] = linspace(1,7,4);  // = {1, 3, 5, 7}
</pre></blockquote>
</html>"));
end Linspace;

  class Log "log"
  extends ModelicaReference.Icons.Information;
    annotation (Documentation(info="<html>
<p>
Natural (base e) logarithm
</p>
<h4>Syntax</h4>
<blockquote><pre><b>log</b>(u)</pre></blockquote>
<h4>Description</h4>
<p>Returns the base e logarithm of u, with u &gt; 0.
Argument u needs to be an Integer or Real expression.</p>

<p>
The natural logarithm can also be accessed as Modelica.Math.log.
</p>

<img src=\"modelica://ModelicaReference/Resources/Images/log.png\" alt=\"log\">

<h4>Examples</h4>
<pre><b>log</b>(1)
 = 0</pre>
</html>"));
  end Log;

  class Log10 "log10"
  extends ModelicaReference.Icons.Information;
    annotation (Documentation(info="<html>
<p>
Base 10 logarithm
</p>
<h4>Syntax</h4>
<blockquote><pre><b>log10</b>(u)</pre></blockquote>
<h4>Description</h4>
<p>Returns the base 10 logarithm of u, with u &gt; 0.
Argument u needs to be an Integer or Real expression.</p>

<p>
The base 10 logarithm can also be accessed as Modelica.Math.log10.
</p>

<img src=\"modelica://ModelicaReference/Resources/Images/log10.png\" alt=\"log10\">

<h4>Examples</h4>
<pre><b>log10</b>(1)
 = 0</pre>
</html>"));
  end Log10;

class Matrix "matrix"
  extends ModelicaReference.Icons.Information;
  annotation (Documentation(info="<html>
<p>
Returns the first two dimensions of an array as matrix
</p>
<h4>Syntax</h4>
<blockquote><pre><b>matrix</b>(A)</pre></blockquote>
<h4>Description</h4>
<p>
Returns <b>promote</b>(A,2), if A is a scalar or vector and
otherwise returns the elements of the first two dimensions
as a matrix. <b>size</b>(A,i) = 1 is required for
2 &lt; i &le; <b>ndims</b>(A).
</p>
<p>
Function <b>promote</b>(A,n) fills dimensions of size 1
from the right to array A upto dimension n, where
\"n &gt; <b>ndims</b>(A)\" is required. Let
C = <b>promote</b>(A,n), with nA = <b>ndims</b>(A),
then
</p>
<blockquote><pre>
<b>ndims</b>(C) = n,
<b>size</b>(C,j) = <b>size</b>(A,j) for 1 &le; j &le; nA,
<b>size</b>(C,j) = 1 for nA+1 &le; j &le; n,
C[i_1, ..., i_nA, 1, ..., 1] = A[i_1, ..., i_nA].
</pre></blockquote>
</html>"));
end Matrix;

class Max "max"
  extends ModelicaReference.Icons.Information;

  annotation (Documentation(info="<html>
<p>
Returns the largest element
</p>
<h4>Syntax</h4>
<blockquote><pre>
<b>max</b>(A)
<b>max</b>(x,y)
<b>max</b>(e(i, ..., j) <b>for</b> i <b>in</b> u, ..., j <b>in</b> v)
</pre></blockquote>
<h4>Description</h4>
<p>
The first form returns the largest element of array expression A.
</p>
<p>
The second form returns the largest element of the scalars x and y.
</p>
<p>
The third form is a reduction expression and
returns the largest value of the
scalar expression e(i, ..., j) evaluated for all
combinations of i in u, ..., j in v
</p>
<h4>Examples</h4>
<blockquote><pre>
<b>max</b>(i^2 <b>for</b> i <b>in</b> {3,7,6})  // = 49
</pre></blockquote>
</html>"));
end Max;

class Min "min"
  extends ModelicaReference.Icons.Information;
  annotation (Documentation(info="<html>
<p>
Returns the smallest element
</p>
<h4>Syntax</h4>
<blockquote><pre>
<b>min</b>(A)
<b>min</b>(x,y)
<b>min</b>(e(i, ..., j) <b>for</b> i <b>in</b> u, ..., j <b>in</b> v)
</pre></blockquote>
<h4>Description</h4>
<p>
The first form returns the smallest element of array expression A.
</p>
<p>
The second form returns the smallest element of the scalars x and y.
</p>
<p>
The third form is a reduction expression and
returns the smallest value of the
scalar expression e(i, ..., j) evaluated for all
combinations of i in u, ..., j in v
</p>
<h4>Examples</h4>
<blockquote><pre>
<b>min</b>(i^2 <b>for</b> i <b>in</b> {3,7,6})  // = 9
</pre></blockquote>
</html>"));
end Min;

  class Mod "mod"
  extends ModelicaReference.Icons.Information;
    annotation (Documentation(info="<html>
<p>
Integer modulus of a division of two Real numbers
</p>
<h4>Syntax</h4>
<blockquote><pre><b>mod</b>(x, y)</pre></blockquote>
<h4>Description</h4>
<P>Returns the integer modulus of <CODE>x/y</CODE>, i.e., mod(x, y) = x - floor(x/y)*y.
Result and arguments shall have type Real or Integer. If either of the
arguments is Real the result is Real otherwise Integer. <I>[Note, outside of
a when clause state events are triggered when the return value changes
discontinuously.]</I></P>
<h4>Examples</h4>
<pre><b>mod</b>(3,1.4)
 = 0.2
<b>mod</b>(-3,1.4)
 = 1.2
<b>mod</b>(3,-1.4)
 = -1.2</pre>
</html>"));
  end Mod;

class Ndims "ndims"
  extends ModelicaReference.Icons.Information;
  annotation (Documentation(info="<html>
<p>
Return number of array dimensions
</p>
<h4>Syntax</h4>
<blockquote><pre><b>ndims</b>(A)</pre></blockquote>
<h4>Description</h4>
<p>
Returns the number of dimensions k of array expression
A, with k >= 0.
</p>
<h4>Examples</h4>
<blockquote><pre>
Real A[8,4,5];
Integer n = ndims(A);  // = 3
</pre></blockquote>
</html>"));
end Ndims;

  class NoEvent "noEvent"
  extends ModelicaReference.Icons.Information;
    annotation (Documentation(info="<html>
<p>
Turn off event triggering
</p>
<h4>Syntax</h4>
<blockquote><pre><b>noEvent</b>(expr)</pre></blockquote>
<h4>Description</h4>
<p>Real elementary relations within expr are taken literally, i.e., no state or time event is triggered.</p>
<h4>smooth vs. noEvent</h4>
<p>The noEvent operator implies that real elementary expressions are taken
literally instead of generating crossing functions. The smooth operator
should be used instead of noEvent, in order to avoid events for efficiency
reasons. A tool is free to not generate events for expressions inside smooth.
However, smooth does not guarantee that no events will be generated, and thus
it can be necessary to use noEvent inside smooth. <I>[Note that smooth does
not guarantee a smooth output if any of the occurring variables change
discontinuously.]</i></p>
<p><i>[Example:</i></p>
<PRE>  Real x, y, z;
<B>equation</B>
  x = <B>if</B> time&lt;1 <B>then</B> 2 <B>else</B> time-2;
  z = smooth(0, <B>if</B> time&lt;0 <B>then</B> 0 <B>else</B> time);
  y = smooth(1, noEvent(<B>if</B> x&lt;0 <B>then</B> 0 <B>else</B> sqrt(x)*x));
  // noEvent is necessary.</PRE>
<p><i>]</i></p>
<h4>Examples</h4>
<pre>der(h)=<B>if noEvent</B>(h&gt;0) <B>then</B> -c*sqrt(h) <B>else</B> 0;</pre>
</html>"));
  end NoEvent;

class Ones "ones"
  extends ModelicaReference.Icons.Information;
  annotation (Documentation(info="<html>
<p>
Returns an array with \"1\" elements
</p>
<h4>Syntax</h4>
<blockquote><pre><b>ones</b>(n1, n2, n3, ...)</pre></blockquote>
<h4>Description</h4>
<p>
Return the n1 x n2 x n3 x ... Integer array with all
elements equal to one (ni >=0 ).
</p>
</html>"));
end Ones;

class OuterProduct "outerProduct"
  extends ModelicaReference.Icons.Information;
  annotation (Documentation(info="<html>
<p>
Returns the outer product of two vectors
</p>
<h4>Syntax</h4>
<blockquote><pre><b>outerProduct</b>(v1,v2)</pre></blockquote>
<h4>Description</h4>
<p>
Returns the outer product of vectors v1 and v2 <br>
(= matrix(v)*transpose( matrix(v) ) ).
</p>
</html>"));
end OuterProduct;

  class Pre "pre"
  extends ModelicaReference.Icons.Information;
    annotation (Documentation(info="<html>
<p>
Refer to left limit
</p>
<h4>Syntax</h4>
<blockquote><pre><b>pre</b>(y)</pre></blockquote>
<h4>Description</h4>
<P>Returns the &quot;left limit&quot; y(t<SUP>pre</SUP>)
of variable y(t) at a time instant t. At an event instant,
y(t<SUP>pre</SUP>) is the value of y after the last event
iteration at time instant t. The
<B>pre</B> operator can be applied if the following three
conditions are fulfilled simultaneously:</p>
<ul>
  <li>variable y is a subtype of a simple type</li>
  <li>y is a discrete-time expression</li>
  <li>the operator is <B>not</B> applied in a <B>function</B> class</li>
</ul>
<p>The first value of <B>pre</B>(y) is
determined in the initialization phase.</P>
<P>A new event is triggered if at least for one variable v
&quot;<B>pre</B>(v) &lt;&gt; v&quot; after the active model
equations are evaluated at an event instant. In this case
the model is at once reevaluated. This evaluation sequence
is called &quot;<I>event iteration</I>&quot;. The integration
is restarted, if for all v used in <B>pre</B>-operators the
following condition holds: &quot;<B>pre</B>(v) == v&quot;.</P>
<p><I>[If v and <B>pre</B>(v) are only used in when clauses,
the translator might mask event iteration for variable v since
v cannot change during event iteration. It is a &quot;quality
of implementation&quot; to find the minimal loops for event
iteration, i.e., not all parts of the model need to be
reevaluated.</i></p>
<p><i>The language allows mixed algebraic systems of equations
where the unknown variables are of type Real, Integer, Boolean,
or an enumeration. These systems of equations can be solved by
a global fix point iteration scheme, similarly to the event
iteration, by fixing the Boolean,  Integer, and/or enumeration
unknowns during one iteration. Again, it is a quality of
implementation to solve these systems more efficiently, e.g.,
by applying the fix point iteration scheme to a subset of the
model equations.]</I></p>
<h4>Examples</h4>
<pre><b>model</b> Hysteresis
  Real u;
  Boolean y;
<b>equation</b>
  u = Modelica.Math.sin(<b>time</b>);
  y = u &gt; 0.5 or <b>pre</b>(y) and u &gt;= -0.5;
<b>end</b> Hysteresis;</pre>

<img src=\"modelica://ModelicaReference/Resources/Images/pre.png\" width=\"400\" height=\"280\" alt=\"Simulation result\">
</html>"));
  end Pre;

class Product "product"
  extends ModelicaReference.Icons.Information;
  annotation (Documentation(info="<html>
<p>
Returns the scalar product
</p>
<h4>Syntax</h4>
<blockquote><pre>
<b>product</b>(A)
<b>product</b>(e(i, ..., j) <b>for</b> i <b>in</b> u, ..., j <b>in</b> v)
</pre></blockquote>
<h4>Description</h4>
<p>
The first form returns the scalar product of all the elements of
array expression A:<br>
A[1,...,1]*A[2,...,1]*....*A[end,...,1]*A[end,...,end]
</p>
<p>
The second form is a reduction expression and
returns the product of the expression e(i, ..., j) evaluated for all combinations of i in u, ..., j in v:
</p>
<blockquote><pre>
e(u[1],...,v[1]) * e(u[2],...,v[1]) * ... *
e(u[end],...,v[1]) * ... * e(u[end],...,v[end])
</pre></blockquote>
<p>
The type of <b>product</b>(e(i, ..., j) <b>for</b> i <b>in</b>
u, ..., j <b>in</b> v) is the same as the type of e(i,...j).
</p>
<h4>Examples</h4>
<blockquote><pre>
{<b>product</b>(j <b>for</b> j <b>in</b> 1:i) <b>for</b> i <b>in</b> 0:4} // = {1,1,2,6,24}
</pre></blockquote>
</html>"));
end Product;

  class Reinit "reinit"
  extends ModelicaReference.Icons.Information;
    annotation (Documentation(info="<html>
<p>
Reinitialize state variable
</p>
<h4>Examples</h4>
<h4>Syntax</h4>
<blockquote><pre><b>reinit</b>(x, expr)</pre></blockquote>
<h4>Description</h4>
<P>Reinitializes state variable x with expr at an event
instant. Argument x need to be</p>
<ul>
  <li>a subtype of Real and</li>
  <li>the <B>der</B>-operator need to be applied to it.</li>
</ul>
<p>expr need to be an Integer or Real expression. The
reinit operator can only be applied once for the same
variable x. It can only be applied in the body of a
when-clause.</P>
<p>The <B>reinit</B> operator does not break the single
assignment rule, because <B>reinit</B>(x, expr) makes
the previously known state variable x unknown and
introduces the equation &quot;x = expr&quot;.</p>
<p><I>[If a higher index system is present, i.e.
constraints between state variables, some state variables
need to be redefined to non-state variables. If possible,
non-state variables should be chosen in such a way that
states with an applied <B>reinit</B> operator are not
utilized. If this is not possible, an error occurs,
because the reinit operator is applied on a non-state variable.]</i></P>
<PRE>Bouncing ball:
    <B>der</B>(h) = v;
    <B>der</B>(v) = -g;
    <B>when</B> h &lt; 0 <B>then</B>
      <B>reinit</B>(v, -e*v);
    <B>end when</B>;</PRE>
</html>"));
  end Reinit;

  class Rem "rem"
  extends ModelicaReference.Icons.Information;
    annotation (Documentation(info="<html>
<p>
Integer remainder of the division of two Real numbers
</p>
<h4>Syntax</h4>
<blockquote><pre><b>rem</b>(x, y)</pre></blockquote>
<h4>Description</h4>
<P>Returns the integer remainder of <CODE>x/y</CODE>,
such that <CODE>div(x,y) * y + rem(x, y) = x</CODE>.
Result and arguments shall have type Real or
Integer. If either of the arguments is Real the
result is Real otherwise Integer. <I>[Note, outside
of a when clause state events are triggered when
the return value changes discontinuously.]</I></P>
<h4>Examples</h4>
<pre><b>rem</b>(3,1.4)
 = 0.2
<b>rem</b>(-3,1.4)
 = -0.2
<b>rem</b>(3,-1.4)
 = 0.2</pre>
</html>"));
  end Rem;

  class Sample "sample"
  extends ModelicaReference.Icons.Information;
    annotation (Documentation(info="<html>
<p>
Trigger time events
</p>
<h4>Syntax</h4>
<blockquote><pre><b>sample</b>(start, interval)</pre></blockquote>
<h4>Description</h4>
<P>Returns true and triggers time events at time instants
<CODE>&quot;start + i*interval&quot; (i=0, 1, ...)</CODE>.
During continuous integration the operator returns always
false. The starting time &quot;start&quot; and the sample
interval &quot;interval&quot; need to be parameter
expressions and need to be a subtype of Real or Integer.
</P>
<h4>Examples</h4>
<pre><b>model</b> Sampling
  Integer i;
<b>equation</b>
  <b>when</b> <b>sample</b>(1, 0.1) <b>then</b>
    i = <b>pre</b>(i) + 1;
  <b>end when</b>;
<b>end</b> Sampling;</pre>

<img src=\"modelica://ModelicaReference/Resources/Images/sample.png\" width=\"400\" height=\"280\" alt=\"Simulation result\">
</html>"));
  end Sample;

class Scalar "scalar"
  extends ModelicaReference.Icons.Information;
  annotation (Documentation(info="<html>
<p>
Returns a one-element array as scalar
</p>
<h4>Syntax</h4>
<blockquote><pre><b>scalar</b>(A)</pre></blockquote>
<h4>Description</h4>
<p>
Returns the single element of array A.
<b>size</b>(A,i) = 1 is required for 1 &le; i &le; <b>ndims</b>(A).
</p>
<h4>Examples</h4>
<blockquote><pre>
Real A[1,1,1] = {{{3}}};
Real e = scalar(A);  // = 3
</pre></blockquote>
</html>"));
end Scalar;

  class SemiLinear "semiLinear"
  extends ModelicaReference.Icons.Information;
    annotation (Documentation(info="<html>
<p>
Returns \"if x >= 0 then positiveSlope*x else negativeSlope*x\" and handle x=0 in a meaningful way
</p>
<h4>Syntax</h4>
<blockquote><pre><b>semiLinear</b>(x, positiveSlope, negativeSlope)</pre></blockquote>
<h4>Description</h4>
<p>
Returns \"if x >= 0 then positiveSlope*x else negativeSlope*x\".
In some situations, equations with the semiLinear function
become underdetermined if the first argument (x) becomes
zero, i.e., there are an infinite number of solutions.
It is recommended that the following rules are used to
transform the equations during the translation phase in
order to select one meaningful solution in such cases:
</p>
<p>
<b>Rule 1</b>: The equations
</p>
<blockquote>
<pre>
y = <b>semiLinear</b>(x, sa, s1);
y = <b>semiLinear</b>(x, s1, s2);
y = <b>semiLinear</b>(x, s2, s3);
   ...
y = <b>semiLinear</b>(x, sN, sb);
</pre>
</blockquote>
<p>
may be replaced by
</p>
<blockquote>
<pre>
s1 = <b>if</b> x >= 0 <b>then</b> sa <b>else</b> sb
s2 = s1;
s3 = s2;
   ...
sN = sN-1;
y = <b>semiLinear</b>(x, sa, sb);
</pre>
</blockquote>
<p>
<b>Rule 2</b>: The equations
</p>
<blockquote>
<pre>
x = 0;
y = 0;
y = <b>semiLinear</b>(x, sa, sb);
</pre>
</blockquote>
<p>
may be replaced by
</p>
<blockquote>
<pre>
x = 0
y = 0;
sa = sb;
</pre>
</blockquote>
<p>
<i> [For symbolic transformations, the following property is
useful (this follows from the definition):</i>
</p>
<blockquote>
<pre>
<b>semiLinear</b>(m_flow, port_h, h);
</pre>
</blockquote>
<p>
is identical to
</p>
<blockquote><pre>
-<b>semiLinear</b>(-m_flow, h, port_h);
</pre></blockquote>
<p>
<i> The semiLinear function is designed to handle reversing
flow in fluid systems, such as</i>
</p>
<blockquote><pre>
H_flow = <b>semiLinear</b>(m_flow, port.h, h);
</pre></blockquote>
<p>
<i> i.e., the enthalpy flow rate H _flow is computed from the mass flow
rate m_flow and the upstream specific enthalpy depending on the
flow direction.]</i>
</p>
</html>"));
  end SemiLinear;

  class Sign "sign"
  extends ModelicaReference.Icons.Information;
    annotation (Documentation(info="<html>
<p>
Signum function of a Real or Integer number
</p>
<h4>Syntax</h4>
<blockquote><pre><b>sign</b>(v)</pre></blockquote>
<h4>Description</h4>
<p>Is expanded into &quot;noEvent(<b>if</b> v &gt; 0 <b>then</b> 1 <b>else
if</b> v &lt; 0 <b>then</b> -1 <b>else</b> 0)&quot;. Argument v
needs to be an Integer or Real expression. <i>[Note, outside of a
when clause state events are triggered.]</i></p>
<h4>Examples</h4>
<pre><b>sign</b>({-3, 0, 3})
 = {-1, 0, 1}</pre>
</html>"));
  end Sign;

  class Sin "sin"
  extends ModelicaReference.Icons.Information;
    annotation (Documentation(info="<html>
<p>
Trigonometric sine function
</p>
<h4>Syntax</h4>
<blockquote><pre><b>sin</b>(u)</pre></blockquote>
<h4>Description</h4>
<p>Returns the sine of u, with -&infin; &lt; u &lt; &infin;.
Argument u needs to be an Integer or Real expression.</p>

<p>
The sine function can also be accessed as Modelica.Math.sin.
</p>

<img src=\"modelica://ModelicaReference/Resources/Images/sin.png\" alt=\"sin\">

<h4>Examples</h4>
<pre><b>sin</b>(3.14159265358979)
 = 0.0</pre>
</html>"));
  end Sin;

  class Sinh "sinh"
  extends ModelicaReference.Icons.Information;
    annotation (Documentation(info="<html>
<p>
Hyberbolic sine function
</p>
<h4>Syntax</h4>
<blockquote><pre><b>sinh</b>(u)</pre></blockquote>
<h4>Description</h4>
<p>Returns the sinh of u, with -&infin; &lt; u &lt; &infin;.
Argument u needs to be an Integer or Real expression.</p>

<p>
The sinh function can also be accessed as Modelica.Math.sinh.
</p>

<img src=\"modelica://ModelicaReference/Resources/Images/sinh.png\" alt=\"sinh\">

<h4>Examples</h4>
<pre><b>sinh</b>(1)
  = 1.1752011936438</pre>
</html>"));
  end Sinh;

class Size "size"
  extends ModelicaReference.Icons.Information;
  annotation (Documentation(info="<html>
<p>
Returns dimensions of an array
</p>
<h4>Syntax</h4>
<blockquote><pre>
   <b>size</b>(A,i)
   <b>size</b>(A)
</pre></blockquote>
<h4>Description</h4>
<p>
The first form returns the size of dimension i of array expression A
where i shall be &gt; 0 and &le; <b>ndims</b>(A).
</p>
<p>
The second form returns a vector of length <b>ndims</b>(A)
containing the dimension sizes of A.
</p>
<h4>Examples</h4>
<blockquote><pre>
Real A[8,4,5];
Integer n3   = size(A,3);  // = 5
Integer n[:] = size(A);    // = {8,4,5}
</pre></blockquote>
</html>"));
end Size;

class Skew "skew"
  extends ModelicaReference.Icons.Information;
  annotation (Documentation(info="<html>
<p>
Returns the skew matrix that is associated with a vector
</p>
<h4>Syntax</h4>
<blockquote><pre><b>skew</b>(x)</pre></blockquote>
<h4>Description</h4>
<p>
Returns the 3 x 3 skew symmetric matrix associated with a
3-vector, i.e.,
</p>
<blockquote><pre>
<b>cross</b>(x,y) = <b>skew</b>(x)*y;
<b>skew</b>(x) = [ 0   , -x[3],  x[2];
            x[3],  0   , -x[1];
           -x[2],  x[1],  0   ];
</pre></blockquote>
</html>"));
end Skew;

  class Smooth "smooth"
  extends ModelicaReference.Icons.Information;
    annotation (Documentation(info="<html>
<p>
Indicate smoothness of expression
</p>
<h4>Syntax</h4>
<blockquote><pre><b>smooth</b>(p, expr)</pre></blockquote>
<h4>Description</h4>
<P>If p&gt;=0 <B>smooth</B>(p, expr) returns expr and states
that expr is p times continuously differentiable, i.e.: expr
is continuous in all real variables appearing in the expression
and all partial derivatives with respect to all appearing real
variables <B>exist</B> and are continuous up to order p.</p>
<p>The only allowed types for expr in smooth are: real expressions,
arrays of allowed expressions, and records containing only
components of allowed expressions.</P>
<h4>smooth vs. noEvent</h4>
<p>The noEvent operator implies that real elementary expressions are taken
literally instead of generating crossing functions. The smooth operator
should be used instead of noEvent, in order to avoid events for efficiency
reasons. A tool is free to not generate events for expressions inside smooth.
However, smooth does not guarantee that no events will be generated, and thus
it can be necessary to use noEvent inside smooth. <I>[Note that smooth does
not guarantee a smooth output if any of the occurring variables change
discontinuously.]</I></p>
<h4>Examples</h4>
<PRE>  Real x, y, z;
<B>equation</B>
  x = <B>if</B> time&lt;1 <B>then</B> 2 <B>else</B> time-2;
  z = smooth(0, <B>if</B> time&lt;0 <B>then</B> 0 <B>else</B> time);
  y = smooth(1, noEvent(<B>if</B> x&lt;0 <B>then</B> 0 <B>else</B> sqrt(x)*x));
  // noEvent is necessary.</PRE>
</html>"));
  end Smooth;

  class Sqrt "sqrt"
  extends ModelicaReference.Icons.Information;
    annotation (Documentation(info="<html>
<p>
Square root
</p>
<h4>Syntax</h4>
<blockquote><pre><b>sqrt</b>(v)</pre></blockquote>
<h4>Description</h4>
<p>Returns the square root of v if v&gt;=0, otherwise an error occurs.
Argument v needs to be an Integer or Real expression.</p>
<h4>Examples</h4>
<pre><b>sqrt</b>(9)
 = 3.0</pre>
</html>"));
  end Sqrt;

  class string "String"
  extends ModelicaReference.Icons.Information;
    annotation (Documentation(info="<html>
<p>
Convert a scalar Real, Integer or Boolean expression to a String representation
</p>
<h4>Syntax</h4>
<blockquote>
<pre>
<b>String</b>(b_expr, minimumLength=0, leftJustified=true)
<b>String</b>(i_expr, minimumLength=0, leftJustified=true)
<b>String</b>(r_expr, significantDigits=6, minimumLength=0, leftJustified=true)
<b>String</b>(r_expr, format)
<b>String</b>(e_expr, minimumLength=0, leftJustified=true)
</pre>
</blockquote>
<h4>Description</h4>
<p>
The arguments have the following meaning
(the default values of the optional arguments are shown in the left column):
</p>
<table border=1 cellspacing=0 cellpadding=2>
<tr>
  <td> Boolean b_expr</td>
  <td> Boolean expression</td></tr>
<tr>
  <td> Integer i_expr</td>
  <td> Integer expression</td></tr>
<tr>
  <td> Real r_expr</td>
  <td> Real expression</td></tr>
<tr>
  <td> type e_expr = enumeration(..)</td>
  <td> Enumeration expression</td></tr>
<tr>
  <td> Integer minimumLength = 0 </td>
  <td> Minimum length of the resulting string. If necessary, <br>
       the blank character is used to fill up unused space.</td></tr>
<tr>
  <td> Boolean leftJustified = <b>true</b> </td>
  <td> if <b>true</b>, the converted result is left justified;<br>
       if <b>false</b>, it is right justified in the string.</td></tr>
<tr>
  <td> Integer significantDigits = 6 </td>
  <td> defines the number of significant digits in the result string<br>
       (e.g., \"12.3456\", \"0.0123456\", \"12345600\", \"1.23456E-10\")</td></tr>
<tr>
  <td> String format </td>
  <td> defines the string formating according to ANSI-C without \"%\" and \"*\" character<br>
       (e.g., \".6g\", \"14.5e\", \"+6f\"). In particular:<br>
&nbsp;&nbsp;&nbsp;&nbsp;
format = \"[&lt;flags&gt;] [&lt;width&gt;] [.&lt;precision&gt;] &lt;conversion&gt;\"<br>
with
<table>
<tr>
  <td>&lt;flags&gt;</td>
  <td> zero, one or more of<br>
       \"-\": left adjustment of the converted number<br>
       \"+\": number will always be printed with a sign<br>
       \"0\": padding to the field width with leading zeros</td></tr>
<tr>
  <td>&lt;width&gt;</td>
  <td> Minimum field width. The converted number will be printed in a field at<br>
       least this wide and wider if necessary. If the converted number has <br>
       fewer characters it will be padded on the left (or the right depending<br>
       on &lt;flags&gt;) with blanks or 0 (depending on &lt;flags&gt;).</td></tr>
<tr>
  <td>&lt;precision&gt;</td>
  <td> The number of digits to be printed after the decimal point for <br>
       e, E, or f conversions, or the number of significant digits for <br>
       g or G conversions.</td></tr>
<tr>
  <td> &lt;conversion&gt;</td>
  <td> = \"e\": Exponential notation using a  lower case e<br>
       = \"E\": Exponential notation using an upper case E<br>
       = \"f\": Fixed point notation<br>
       = \"g\": Either \"e\" or \"f\"<br>
       = \"G\": Same as \"g\", but with upper case E</td></tr></table>
</table>
<h4>Examples</h4>
<blockquote>
<pre>
String(2.0)   // = \"2.0\"
String(true)  // = \"true\"
String(123, minimumLength=6, leftJustified=false)  // = \"   123\"
</pre>
</blockquote>
</html>"));
  end string;

class Sum "sum"
  extends ModelicaReference.Icons.Information;
  annotation (Documentation(info="<html>
<p>
Returns the scalar sum
</p>
<h4>Syntax</h4>
<blockquote><pre>
<b>sum</b>(A)
<b>sum</b>(e(i, ..., j) <b>for</b> i <b>in</b> u, ..., j <b>in</b> v)
</pre></blockquote>
<h4>Description</h4>
<p>
The first form returns the scalar sum of all the elements of
array expression A:<br>
A[1,...,1]+A[2,...,1]+....+A[end,...,1]+A[end,...,end]
</p>
<p>
The second form is a reduction expression and
returns the sum of the expression e(i, ..., j) evaluated for all combinations of i in u, ..., j in v:
</p>
<blockquote><pre>
e(u[1],...,v[1]) + e(u[2],...,v[1]) + ... +
e(u[end],...,v[1]) + ... + e(u[end],...,v[end])
</pre></blockquote>
<p>
The type of <b>sum</b>(e(i, ..., j) <b>for</b> i <b>in</b>
u, ..., j <b>in</b> v) is the same as the type of e(i,...j).
</p>
<h4>Examples</h4>
<blockquote><pre>
<b>sum</b>(i <b>for</b> i <b>in</b> 1:10)  // Gives  1+2+...+10=55
   // Read it as: compute the sum of i for i in the range 1 to 10.
</pre></blockquote>
</html>"));
end Sum;

class Symmetric "symmetric"
  extends ModelicaReference.Icons.Information;
  annotation (Documentation(info="<html>
<p>
Returns a symmetric matrix
</p>
<h4>Syntax</h4>
<blockquote><pre><b>symmetric</b>(A)</pre></blockquote>
<h4>Description</h4>
<p>
Returns a matrix where the diagonal elements and the
elements above the diagonal are identical to the
corresponding elements of matrix A and where the
elements below the diagonal are set equal to the elements
above the diagonal of A, i.e.,
<p>
<blockquote><pre>
B := <b>symmetric</b>(A)
     -> B[i,j] := A[i,j], <b>if</b> i &le; j,
        B[i,j] := A[j,i], <b>if</b> i &gt; j.
</pre></blockquote>
</html>"));
end Symmetric;

  class Tan "tan"
  extends ModelicaReference.Icons.Information;
    annotation (Documentation(info="<html>
<p>
Trigonometric tangent function
</p>
<h4>Syntax</h4>
<blockquote><pre><b>tan</b>(u)</pre></blockquote>
<h4>Description</h4>
<p>Returns the tangent of u, with -&infin; &lt; u &lt; &infin;
(if u is a multiple of (2n-1)*pi/2, y = tan(u) is +/- infinity).
Argument u needs to be an Integer or Real expression.</p>

<p>
The tangent function can also be accessed as Modelica.Math.tan.
</p>

<img src=\"modelica://ModelicaReference/Resources/Images/tan.png\" alt=\"tan\">

<h4>Examples</h4>
<pre><b>tan</b>(3.14159265358979)
 = 0.0
</pre>
</html>"));
  end Tan;

  class Tanh "tanh"
  extends ModelicaReference.Icons.Information;
    annotation (Documentation(info="<html>
<p>
Hyberbolic tangent function
</p>
<h4>Syntax</h4>
<blockquote><pre><b>tanh</b>(u)</pre></blockquote>
<h4>Description</h4>
<p>Returns the tanh of u, with -&infin; &lt; u &lt; &infin;.
Argument u needs to be an Integer or Real expression.</p>

<p>
The tanh function can also be accessed as Modelica.Math.tanh.
</p>

<img src=\"modelica://ModelicaReference/Resources/Images/tanh.png\" alt=\"tanh\">

<h4>Examples</h4>
<pre><b>tanh</b>(1)
  = 0.761594155955765</pre>
</html>"));
  end Tanh;

  class Terminal "terminal"
  extends ModelicaReference.Icons.Information;
    annotation (Documentation(info="<html>
<p>
True after successful analysis
</p>
<h4>Syntax</h4>
<blockquote><pre><b>terminal</b>()</pre></blockquote>
<h4>Description</h4>
<p>Returns <b>true</b> at the end of a successful analysis.</p>
<h4>Examples</h4>
<pre>  Boolean a, b;
<b>equation</b>
  a = <b>change</b>(b) or <b>terminal</b>();</pre>
</html>"));
  end Terminal;

  class Terminate "terminate"
  extends ModelicaReference.Icons.Information;
    annotation (Documentation(info="<html>
<p>
Successfully terminate current analysis
</p>
<h4>Syntax</h4>
<blockquote><pre><b>terminate</b>(message)</pre></blockquote>
<h4>Description</h4>
<P>The terminate function successfully terminates the analysis
which was carried out. The function has a string argument
indicating the reason for the success. <I>[The intention is to
give more complex stopping criteria than a fixed point in time.]</I></P>
<h4>Examples</h4>
<pre><B>model</B> ThrowingBall
  Real x(start=0);
  Real y(start=1);
<B>equation</B>
  <b>der</b>(x)= ... ;
  <b>der</b>(y)= ... ;
<B>algorithm</B>
  <B>when</B> y &lt; 0 <B>then</B>
    <b>terminate</b>(\"The ball touches the ground\");
  <B>end when;
end</B> ThrowingBall;</pre>
</html>"));
  end Terminate;

class Transpose "transpose"
  extends ModelicaReference.Icons.Information;
  annotation (Documentation(info="<html>
<p>
Transpose of a matrix or permutation of the first two dimensions of an array
</p>
<h4>Syntax</h4>
<blockquote><pre><b>transpose</b>(A)</pre></blockquote>
<h4>Description</h4>
<p>
Permutes the first two dimensions of array A.
It is an error, if array A does not have at least
2 dimensions.
</p>
</html>"));
end Transpose;

class Vector "vector"
  extends ModelicaReference.Icons.Information;
  annotation (Documentation(info="<html>
<p>
Returns an array with one non-singleton dimension as vector
</p>
<h4>Syntax</h4>
<blockquote><pre><b>vector</b>(A)</pre></blockquote>
<h4>Description</h4>
<p>
Returns a 1-vector, if A is a scalar and otherwise returns a vector containing all the elements of the array, provided there is at
most one dimension size > 1.
</p>
<h4>Examples</h4>
<blockquote><pre>
Real A[1,2,1] = {{{3},{4}}};
Real v[2] = vector(A);  // = {3,4}
</pre></blockquote>
</html>"));
end Vector;

class Zeros "zeros"
  extends ModelicaReference.Icons.Information;
  annotation (Documentation(info="<html>
<p>
Returns a zero array.
</p>
<h4>Syntax</h4>
<blockquote><pre><b>zeros</b>(n1, n2, n3, ...)</pre></blockquote>
<h4>Description</h4>
<p>
Returns the n1 x n2 x n3 x ... Integer array with all
elements equal to zero (ni >= 0).
</p>
</html>"));
end Zeros;
  annotation (Documentation(info="<html>
<p>
In this chapter <b>operators</b> of Modelica are documented.
Elementary operators, such as \"+\" or \"-\" are overloaded and
operate on scalar and array variables. Other operators
have the same syntax as a
<a href=\"modelica://ModelicaReference.Classes.Function\">Modelica function</a>
call. However, they do not behave as a Modelica function,
either because the result depends not only on the input arguments but
also on the status of the simulation (such as \"pre(..)\"), or
the function operates on input arguments of different types
(such as \"String(..)\"). Neither of these \"functions\"
can be defined with a \"standard\" Modelica function and are
therefore builtin operators of the Modelica language
(with exception of the basic mathematical functions,
sin, cos, tan, asin, acos, atan, atan2, sinh, cosh, tanh, exp,
log, log10 that are provided for convenience as built-in functions).
</p>
</html>"));
end Operators;

class BalancedModel "balanced model"
  extends ModelicaReference.Icons.Information;
  annotation (Documentation(info="<html>
<p>
The basic concept to count unknowns and equations.
</p>

<p>
Restrictions for model and block classes are present, in order that missing
or too many equations can be detected and localized by a Modelica
translator before using the respective model or block class.
</p>

<h4>Examples</h4>

<pre>   <b>partial model</b> BaseCorrelation
     <b>input</b> Real x;
     Real y;
   <b>end</b> BaseCorrelation;

   <b>model</b> SpecialCorrelation // correct in Modelica 2.2 and 3.0
      <b>extends</b> BaseCorrelation(x=2);
   <b>equation</b>
       y=2/x;
   <b>end</b> SpecialCorrelation;

   <b>model</b> UseCorrelation // correct according to Modelica 2.2
                        // not valid according to Modelica 3.0
      <b>replaceable model</b> Correlation=BaseCorrelation;
      Correlation correlation;
   <b>equation</b>
      correlation.y=time;
   <b>end</b> UseCorrelation;

   <b>model</b> Broken // after redeclaration, there is 1 equation too much in Modelica 2.2
      UseCorrelation example(redeclare Correlation=SpecialCorrelation);
   <b>end</b> Broken;
</pre>

<p>
In this case one can argue that both UseCorrelation (adding an acausal equation) and SpecialCorrelation (adding a default to an input) are correct, but still when combined they lead to a model with too many equations - and it is not possible to determine which model is incorrect without strict rules.
In Modelica 2.2, model Broken will work with some models. However, by just redeclaring it to model SpecialCorrelation, an error will occur and it will be very difficult in a larger model to figure out the source of this error.
In Modelica 3.0, model UseCorrelation is no longer allowed and the translator will give an error. In fact, it is guaranteed that a redeclaration cannot lead to an unbalanced model any more.
</p>

<h4>Description</h4>

<p>
The restrictions below apply after flattening \" i.e., inherited components are included \" possibly modified.
</p>

<p>
<b>Definition 1: Local Number of Unknowns</b>
</p>

<p>
The local number of unknowns of a model or block class is the sum based on the components:
</p>

<ul>
<li> For each declared component of specialized class type (Real, Integer, String, Boolean, enumeration and arrays of those, etc.) or record, not declared as outer, it is the \"number of unknown variables\" inside it (i.e., excluding parameters and constants and counting the elements after expanding all records and arrays to a set of scalars of primitive types). </li>

<li> Each declared component  of specialized class type or record declared as outer is ignored [i.e., all variables inside the component are treated as known].</li>

<li> For each declared component of specialized class connector component, it is the \"number of unknown variables\" inside it (i.e., excluding parameters and constants and counting the elements after expanding all records and arrays to a set of scalars of primitive types).</li>

<li> For each declared component of specialized class block or model, it is the \"sum of the number of inputs and flow variables\" in the (top level) public connector components of these components (and counting the elements after expanding all records and arrays to a set of scalars of primitive types).</li>
</ul>

<p>
<b>Definition 2: Local Equation Size </b>
</p>

<p>
The local equation size of a model or block class is the sum of the following numbers:
</p>

<ul>
<li>The number of equations defined locally (i.e., not in any model or block component), including binding equations, and equations generated from connect-equations. This includes the proper count for when-clauses, and algorithms, and is also used for the flat Hybrid DAE formulation.</li>

<li> The number of input and flow-variables present in each (top-level) public connector component. [This represents
the number of connection equations that will be provided when the class is used.]</li>

<li> The number of (top level) public input variables that neither are connectors nor have binding equations [i.e., top-level inputs are treated as known variables. This represents the number of binding equations that will be provided when the class is used.].
[To clarify top-level inputs without binding equation (for non-inherited inputs binding equation is identical to declaration equation, but binding equations also include the case where another model extends M and has a modifier on \"u\" giving the value):
<pre>  model M
    input Real u;
    input Real u2=2;
  end M;
</pre>
Here \"u\" and \"u2\" are top-level inputs and not connectors. The variable u2 has a binding equation, but u does not have a binding equation. In the equation count, it is assumed that an equation for u is supplied when using the model.]</li>
</ul>

<p>
<b>Definition 3: Locally Balanced</b>
</p>

<p>
A model or block class is \"locally balanced\" if the \"local number of unknowns\" is identical to the \"local equation size\" for all legal values of constants and parameters [respecting final bindings and min/max-restrictions. A tool shall verify the \"locally balanced\" property for the actual values of parameters and constants in the simulation model. It is a quality of implementation  for a tool to verify this property in general, due to arrays of (locally) undefined sizes, conditional declarations, for loops, etc.].
</p>

<p>
<b>Definition 4: Globally Balanced</b>
</p>

<p>
Similarly as locally balanced, but including all unknowns and equations from all components. The global number of unknowns is computed by expanding all unknowns (i.e., excluding parameters and constants) into a set of scalars of primitive types. This should match the global equation size defined as:
</p>

<ul>
<li> The number of equations defined (included in any model or block component), including equations generated from connect-equations.</li>
<li>The number of input and flow-variables present in each (top-level) public connector component.</li>
<li> The number of (top level) public input variables that neither are connectors nor have binding equations [i.e., top-level inputs are treated as known variables].</li>
</ul>

<p>
The following restrictions hold:
</p>

<ul>
<li>In a non-partial model or block, all non-connector inputs of model or block components must have binding equations. [E.g., if the model contains a component, firstOrder (of specialized class model) and firstOrder has  \"input Real u\" then there must be a binding equation for firstOrder.u.] </li>
<li>A component declared with the inner or outer prefix shall not be of a class having top-level public connectors containing inputs.</li>
<li>Modifiers for components shall only contain redeclarations of replaceable elements and binding equations for parameters, constants (that do not yet have binding equations), inputs and variables having a default binding equation.</li>
<li>All non-partial model and block classes must be locally balanced [this means that the local number of unknowns equals the local equation size].</li>
</ul>

<p>
Based on these restrictions, the following strong guarantee can be given for simulation models and blocks:
</p>

<p>
<b>Proposition 1: All simulation models and blocks are globally balanced.</b><br>
[Therefore the number of unknowns equal to the number of equations of a simulation model or block, provided that every used non-partial model or block class is locally balanced.]
</p>

<pre>Example 1:

connector Pin
   Real v;
   flow Real i;
end Pin;

model Capacitor
   parameter Real C;
   Pin  p, n;
   Real u;
equation
   0 = p.i + n.i;
   u = p.v - n.v;
   C*der(u) = p.i;
end Capacitor;
</pre>

<p>
Model Capacitor is a locally balanced model according to the following analysis:
</p>

<pre>Locally unknown variables: p.i, p.v, n.i, n.v, u
Local equations:  0 = p.i + n.i;
                  u = p.v - n.v;
                  C*der(u) = p.i;
                  and 2 equations corresponding to the
                  2 flow-variables p.i and n.i.
</pre>

<p>
These are 5 equations in 5 unknowns (locally balanced model). A more detailed analysis would reveal that this is structurally non-singular, i.e., that the hybrid DAE will not contain a singularity independent of actual values.
If the equation \"u = p.v - n.v\" would be missing in the Capacitor model, there would be 4 equations in 5 unknowns and the model would be locally unbalanced and thus simulation models in which this model is used would be usually  structurally singular and  thus not solvable.
If the equation \"u = p.v - n.v\" would be replaced by the equation \"u = 0\" and the equation C*der(u) = p.i would be replaced by the equation \"C*der(u) = 0\", there would be 5 equations in 5 unknowns (locally balanced), but the equations would be singular, regardless of how the equations corresponding to the flow-variables are constructed because the information that \"u\" is constant is given twice in a slightly different form.
</p>

<pre>Example 2:

connector Pin
   Real v;
   flow Real i;
end Pin;

partial model TwoPin
   Pin p,n;
end TwoPin;

model Capacitor
   parameter Real C;
   extends TwoPin;
   Real u;
equation
   0 = p.i + n.i;
   u = p.v \" n.v;
   C*der(u) = p.i;
end Capacitor;

model Circuit
   extends TwoPin;
   replaceable TwoPin t;
   Capacitor c(C=12);
equation
   connect(p, t.p);
   connect(t.n, c.p);
   connect(c.n, n);
end Circuit;
</pre>

<p>
Since t is partial we cannot check whether this is a globally balanced model, but we can check that Circuit is locally balanced.
Counting on  model Circuit results in the following balance sheet:
</p>

<pre>Locally unknown variables (8): p.i, p.v, n.i, n.v, and 2 flow variables for t (t.p.i, t.n.i)
                                                   and 2 flow variable for c (c.p.i, c.n.i).
Local equations:     p.v = t.p.v;
                       0 = p.i - t.p.i;
                   c.p.v = load.n.v;
                       0 = c.p.i+load.n.i;
                     n.v = c.n.v;
                       0 = n.i - c.n.i;
                    and 2 equation corresponding to the
                    flow variables p.i, n.i
</pre>

<p>
In total we have 8 scalar unknowns and 8 scalar equations, i.e., a locally balanced model (and this feature holds for any models used for the replaceable component \"t\").
Some more analysis reveals that this local set of equations and unknowns is structurally non-singular. However, this does not provide any guarantees for the global set of equations, and specific combinations of models that are \"locally non-singular\" may lead to a globally non-singular model.]
</p>

<pre>Example 3:

import SI = Modelica.SIunits;
partial model BaseProperties
   \"Interface of medium model for all type of media\"
   parameter Boolean preferredMediumStates=false;
   constant  Integer nXi \"Number of independent mass fractions\";
   InputAbsolutePressure     p;
   InputSpecificEnthalpy     h;
   InputMassFraction         Xi[nXi];
   SI.Temperature            T;
   SI.Density                d;
   SI.SpecificInternalEnergy u;

   connector InputAbsolutePressure = input SI.AbsolutePressure;
   connector InputSpecificEnthalpy = input SI.SpecificEnthalpy;
   connector InputMassFraction = input SI.MassFraction;
end BaseProperties;
</pre>

<p>
The use of connector here is a special design pattern. The variables p, h, Xi are marked as input to get correct equation count. Since they are connectors they should neither be given binding equations in derived classes nor when using the model. The design pattern is to give textual equations for them (as below); using connect-statements for these connectors would be possible (and would work) but is not part of the design.
This partial model defines that T,d,u can be computed from the medium model, provided p,h,Xi are given. Every medium with one or multiple substances and one or multiple phases, including incompressible media, has the property that T,d,u can be computed from p,h,Xi. A particular medium may have different \"independent variables\" from which all other intrinsic thermodynamic variables can be recursively computed. For example, a simple air model could be defined as:
</p>

<pre>model SimpleAir \"Medium model of simple air. Independent variables: p,T\"
   extends BaseProperties(nXi = 0,
        p(stateSelect = if preferredMediumStates then StateSelect.prefer
                                   else StateSelect.default),
        T(stateSelect = if preferredMediumStates then StateSelect.prefer
                                   else StateSelect.default));
   constant SI.SpecificHeatCapacity R  = 287;
   constant SI.SpecificHeatCapacity cp = 1005.45;
   constant SI.Temperature          T0 = 298.15
equation
   d = p/(R*T);
   h = cp*(T-T0);
   u = h \" p/d;
end SimpleAir;
</pre>

<p>
The local number of unknowns in model SimpleAir (after flattening) is:
</p>

<ul>
<li> 3 (T, d, u: variables defined in BaseProperties and inherited in SimpleAir), plus</li>
<li> 2+nXi (p, h, Xi: variables inside connectors defined in BaseProperties and inherited in SimpleAir)
resulting in 5+nXi unknowns.</li>
</ul>

<p>
The local equation size is:
</p>

<ul>
<li> 3 (equations defined in SimpleAir), plus</li>
<li> 2+nXi (input variables in the connectors inherited from BaseProperties)</li>
</ul>

<p>
Therefore, the model is locally balanced.
The generic medium model BaseProperties is used as a replaceable model in different components, like a dynamic volume or a fixed boundary condition:
</p>

<pre>import SI = Modelica.SIunits
connector FluidPort
  replaceable model Medium = BaseProperties;

  SI.AbsolutePressure  p;
  flow SI.MassFlowRate m_flow;

  SI.SpecificEnthalpy      h;
  flow SI.EnthalpyFlowRate H_flow;

  SI.MassFraction       Xi     [Medium.nXi] \"Independent mixture mass fractions\";
  flow SI.MassFlowRate mXi_flow[Medium.nXi] \"Independent subst. mass flow rates\";
end FluidPort;

model DynamicVolume
   parameter SI.Volume V;
   replaceable model Medium = BaseProperties;
   FluidPort port(redeclare model Medium = Medium);
   Medium    medium(preferredMediumStates=true); // No modifier for p,h,Xi
   SI.InternalEnergy U;
   SI.Mass           M;
   SI.Mass           MXi[medium.nXi];
equation
   U   = medium.u*M;
   M   = medium.d*V;
   MXi = medium.Xi*M;
   der(U)   = port.H_flow;   // Energy balance
   der(M)   = port.m_flow;   // Mass balance
   der(MXi) = port.mXi_flow; // Substance mass balance

// Equations binding to medium (inputs)
   medium.p  = port.p;
   medium.h  = port.h;
   medium.Xi = port.Xi;
end DynamicVolume;
</pre>

<p>
The local number of unknowns of DynamicVolume is:
</p>

<ul>
<li> 4+2*nXi (inside the port connector), plus</li>
<li> 2+nXi (variables U, M and MXi), plus </li>
<li> 2+nXi (the input variables in the connectors of the medium model)
</ul>

<p>
resulting in 8+4*nXi unknowns; the local equation size is
</p>

<ul>
<li> 6+3*nXi from the equation section, plus</li>
<li> 2+nXi flow variables in the port connector.</li>
</ul>

<p>
Therefore, DynamicVolume is a locally balanced model.
Note, when the DynamicVolume is used and the Medium model is redeclared to \"SimpleAir\", then a tool will try to select p,T as states, since these variables have StateSelect.prefer in the SimpleAir model (this means that the default states U,M are derived quantities). If this state selection is performed, all intrinsic medium variables are computed from medium.p and medium.T, although p and h are the input arguments to the medium model. This demonstrates that in Modelica input/output does not define the computational causality. Instead, it defines that equations have to be provided here for p,h,Xi, in order that the equation count is correct. The actual computational causality can be different as it is demonstrated with the SimpleAir model.
</p>

<pre>model FixedBoundary_pTX
   parameter SI.AbsolutePressure p \"Predefined boundary pressure\";
   parameter SI.Temperature      T \"Predefined boundary temperature\";
   parameter SI.MassFraction     Xi[medium.nXi]
                                   \"Predefined boundary mass fraction\";
   replaceable model Medium = BaseProperties;
   FluidPort port(redeclare model Medium = Medium);
   Medium medium;
equation
   port.p        = p;
   port.H_flow   = semiLinear(port.m_flow, port.h , medium.h);
   port.MXi_flow = semiLinear(port.m_flow, port.Xi, medium.Xi);

// Equations binding to medium (note: T is not an input).
   medium.p  = p;
   medium.T  = T;
   medium.Xi = Xi;
end FixedBoundary_pTX;
</pre>

<p>
The number of local variables in FixedBoundary_pTX is:
</p>

<ul>
<li> 4+2*nXi (inside the port connector), plus</li>
<li> 2+nXi (the input variables in the connectors of the medium model)</li>
</ul>

<p>
resulting in 6+3*nXi unknowns, while the local equation size is
</p>

<ul>
<li> 4+2*nXi from the equation section, plus</li>
<li> 2+nXi flow variables in the port connector.</li>
</ul>

<p>
Therefore, FixedBoundary_pTX is a locally balanced model. The predefined boundary variables p and Xi are provided via equations to the input arguments medium.p and medium.Xi, in addition there is an equation for T in the same way \" even though T is not an input. Depending on the flow direction, either the specific enthalpy in the port (port.h) or h is used to compute the enthalpy flow rate H_flow. \"h\" is provided as binding equation to the medium. With the equation \"medium.T = T\", the specific enthalpy \"h\" of the reservoir is indirectly computed via the medium equations. Again, this demonstrates, that an \"input\" just defines the number of equations have to be provided, but that it not necessarily defines the computational causality.
</p>

</html>"));
end BalancedModel;

class Connect "connect"
  extends ModelicaReference.Icons.Information;
  annotation (Documentation(info="<html>
<p>
Connect objects
</p>
<h4>Examples</h4>

<pre><b>model</b> Integrate
  Modelica.Blocks.Sources.Step step;
  Modelica.Blocks.Continuous.Integrator integrator;
<b>equation</b>
  connect(step.outPort, integrator.inPort);
<b>end</b> Integrate;</pre>

<p>Example of array use:</p>

<pre><B>connector</B> InPort = <B>input</B> Real;

<B>connector</B> OutPort = <B>output</B> Real;

<B>block</B> MatrixGain
  <B>input</B> InPort u[size(A,1)];
  <B>output</B> OutPort y[size(A,2)]
  <B>parameter</B> Real A[:,:]=[1];
<B>equation</B>
  y=A*u;
<B>end</B> MatrixGain;

  sin sinSource[5];
  MatrixGain gain(A=5*identity(5));
  MatrixGain gain2(A=ones(5,2));
  OutPort x[2];
<B>equation</B>
  <B>connect</B>(sinSource.y, gain.u); // Legal
  <B>connect</B>(gain.y, gain2.u);     // Legal
  <B>connect</B>(gain2.y, x);          // Legal</pre>

<h4>Syntax</h4>

<PRE>equation_clause :
  [ <B>initial</B> ] <B>equation</B> { equation \";\" | annotation  \";\" }

equation :
  ( simple_expression \"=\" expression
    | conditional_equation_e
    | for_clause_e
    | connect_clause
    | when_clause_e
    | IDENT function_call )
  comment

connect_clause :
  <B>connect</B> \"(\" component_reference \",\" component_reference \")\"</PRE>

<h4>Description</h4>

<P>Connections between objects are introduced by the <B>connect</B>
statement in the equation part of a class. The <B>connect</B>
construct takes two references to connectors, each of which is
either of the following forms:</P>

<UL>
  <LI>c1.c2. ... .cn, where c1 is a connector of the class, n&ge;1
      and ci+1 is a connector element of ci for i=1:(n-1).</LI>
  <LI>m.c, where m is a non-connector element in the class and c is
      a connector element of m.</LI>
</UL>

<P>There may optionally be array subscripts on any of the components;
the array subscripts shall be parameter expressions. If the connect
construct references array of connectors, the array dimensions must
match, and each corresponding pair of elements from the arrays is
connected as a pair of scalar connectors.</P>

<P>The two main tasks are to:</P>

<UL>
  <LI>Build connection sets from <B>connect </B>statements.</LI>
  <LI>Generate equations for the complete model.</LI>
</UL>

<P>Definitions:</P>

<ul>
  <li>Connection sets<br>
      A connection set is a set of variables connected by means of
      connect clauses. A connection set shall contain either only flow
      variables or only non-flow variables.</li>
  <li>Inside and outside connectors<br>
      In an element instance M, each connector element of M is called
      an outside connector with respect to M. All other connector elements
      that are hierarchically inside M, but not in one of the outside
      connectors of M, is called an inside connector with respect to M.<br>
      <i>[Example: in connect(a,b.c) 'a' is an outside connector and 'b.c'
      is an inside connector, unless 'b' is a connector.]</i></li>
</ul>
</html>"));
end Connect;

class Encapsulated "encapsulated"
  extends ModelicaReference.Icons.Information;
  annotation (Documentation(info="<html>
<p>
Break lookup in hierarchy
</p>
<h4>Examples</h4>

<pre><b>encapsulated model</b> Test
  <b>import</b> Modelica.Mechanics.Rotational;

  Rotational.Components.Inertia inertia; // lookup successful
  Modelica.Mechanics.Translational.SlidingMass slidingMass; // lookup fails
<b>equation</b>
  ...
<b>end</b> Test;</pre>

<h4>Syntax</h4>

<PRE>class_definition :
   [ <B>encapsulated</B> ]
   [ <B>partial</B> ]
   ( <B>class</B> | <B>model</B> | <B>record</B> | <B>block</B> | <B>connector</B> | <B>type</B> |
     <B>package</B> | <b>function</B> )
   IDENT class_specifier</PRE>

<h4>Description</h4>

<p>When an element, equation or algorithm is instantiated, any name is
looked up sequentially in each member of the ordered set of parents
until a match is found or a parent is encapsulated. In the latter case
the lookup stops except for the predefined types, functions and
operators defined in this specification. For these cases the lookup
continues in the global scope, where they are defined. <i>[E.g., abs is
searched upwards in the hierarchy as usual. If an encapsulated boundary
is reached, abs is searched in the global scope instead. The operator
abs cannot be redefined in the global scope, because an existing class
cannot be redefined at the same level.]</i></p>
</html>"));
end Encapsulated;

class Extends "extends"
  extends ModelicaReference.Icons.Information;
  annotation (Documentation(info="<html>
<p>
Inheritance from base class
</p>
<h4>Examples</h4>

<PRE><B>class</B> A
  <B>parameter</B> Real a, b;
<B>end</B> A;

<B>class</b> B
  <B>extends</b> A(b=2);
<B>end</B> B;

<B>class</b> C
  <B>extends</b> B(a=1);
<B>end</B> C;</PRE>

<p>From the example above we get the following instantiated
class:</P>

<PRE><B>class</b> Cinstance
  <B>parameter</b> Real a=1;
  <B>parameter</b> Real b=2;
<B>end</b> Cinstance;</PRE>

<p>The ordering of the merging rules ensures that, given
classes A and B defined above,</P>

<PRE><B>class</b> C2
  B bcomp(b=3);
<B>end</B> C2;</PRE>

<p>yields an instance with <CODE>bcomp.b=3</CODE>, which overrides <CODE>b=2</CODE>.</P>

<h4>Syntax</h4>

<PRE>class_definition :
   [ <B>encapsulated</B> ]
   [ <B>partial</b> ]
   ( <B>class</b> | <B>model</b> | <B>record</b> | <B>block</b> | <B>connector</b> | <B>type</b> |
     <B>package</B> | <b>function</b> )
   IDENT class_specifier

class_specifier :
   string_comment composition <B>end</B> IDENT
   | \"=\" base_prefix name [ array_subscripts ] [ class_modification ] comment
   | \"=\" <B>enumeration</B> \"(\" ( [enum_list] | \":\" ) \")\" comment

composition  :
   element_list
   { <B>public</b> element_list |
     <B>protected</b> element_list |
     equation_clause |
     algorithm_clause
   }
   [ <B>external</b> [ language_specification ]
              [ external_function_call ] [ annotation \";\" ]
              [ annotation  \";\" ] ]

element_list :
   { element \";\" | annotation  \";\" }

element :
   import_clause |
   extends_clause |
   [ <B>final</B> ]
   [ <B>inner</B> | <B>outer</B> ]
   ( ( class_definition | component_clause) |
     <B>replaceable</B> ( class_definition | component_clause)
        [constraining_clause comment])

extends_clause :
   <B>extends</b> name [ class_modification ]</PRE>

<h4>Description</h4>

<P>The name of the base class is looked up in the partially
instantiated parent of the extends clause. The found base
class is instantiated with a new environment and the
partially instantiated parent of the extends clause. The new
environment is the result of merging</P>

<OL>
  <LI>arguments of all parent environments that match names in the instantiated base class</LI>
  <LI>the optional class modification of the extends clause</LI>
</OL>

<P>in that order.</P>

<P>The elements of the instantiated base class become elements
of the instantiated parent class.</P>

<P>The declaration elements of the instantiated base class shall either</P>

<UL>
  <LI>not already exist in the partially instantiated parent class
      <I>[i.e., have different names]</I>.</LI>
  <LI>be exactly identical to any element of the instantiated parent
      class with the same name and the same level of protection
      (<B>public</B> or <B>protected</B>) and same contents. In this
      case, one of the elements is ignored (since they are identical
      it does not matter which one).</LI>
</UL>

<P>Otherwise the model is incorrect.</P>

<P>Equations of the instantiated base class that are syntactically
equivalent to equations in the instantiated parent class are discarded.
<I>[Note: equations that are mathematically equivalent but not
syntactically equivalent are not discarded, hence yield an
overdetermined system of equations.]</I></P>

<p>Since
specialized classes of different
kinds have different properties,
only specialized classes that are \"in some sense
compatible\" to
each other can be derived from each other via inheritance. The
following table
shows which kind of specialized class can be used in an extends clauses
of
another kind of specialized class:</p>

<table border=\"1\" cellpadding=\"1\" cellspacing=\"1\" >
<tr>
  <td></td><td colspan=7 align=center><b>Base Class</b></td>
</tr>
<tr>
  <td><b>Derived Class</b></td>
  <td>package</td>
  <td>function</td>
  <td>type</td>
  <td>record</td>
  <td>connector</td>
  <td>block</td>
  <td>model</td>
</tr>
<tr>
  <td>package</td>
  <td>yes</td>
  <td></td><td></td><td></td><td></td><td></td><td></td>
</tr>
<tr>
  <td>function</td>
  <td></td>
  <td>yes</td>
  <td></td><td></td><td></td><td></td><td></td>
</tr>
<tr>
  <td>type</td>
  <td></td>
  <td></td>
  <td>yes</td>
  <td></td><td></td><td></td><td></td>
</tr>
<tr>
  <td>record</td>
  <td></td>
  <td></td>
  <td></td>
  <td>yes</td>
  <td></td><td></td><td></td>
</tr>
<tr>
  <td>connector</td>
  <td></td>
  <td></td>
  <td>yes</td>
  <td>yes</td>
  <td>yes</td>
  <td></td><td></td>
</tr>
<tr>
  <td>block</td>
  <td></td>
  <td></td>
  <td></td>
  <td>yes</td>
  <td></td>
  <td>yes</td>
  <td></td>
</tr>
<tr>
  <td>model</td>
  <td></td>
  <td></td>
  <td></td>
  <td>yes</td>
  <td></td>
  <td>yes</td>
  <td>yes</td>
</tr>
</table>

<p>The specialized classes <code>package</code>,  <code>function</code>,  <code>type</code>, and  <code>record</code> can only be derived from their own kind <i>(e.g., a package can only be base class for packages. All other kinds of classes can use the import statement to use the contents of a package)</i>.</p>

</html>"));
end Extends;

class Flow "flow"
  extends ModelicaReference.Icons.Information;
  annotation (Documentation(info="<html>
<p>
Declare flow (through) variable, which have to sum up to zero in connections
</p>
<h4>Examples</h4>

<pre><b>connector</b> Pin
  Modelica.SIunits.Voltage v;
  <b>flow</b> Modelica.SIunits.Current i;
<b>end</b> Pin;

<b>model</b> A
  Pin p;
<b>end</b> A;

<b>model</b> Composition
  A a;
  A b;
  A c;
<b>equation
  connect</b>(a.p, b.p);
  <b>connect</b>(a.p, c.p);
<b>end</b> Composition;</pre>

<p>From the connect statements in model Composition, the following connect equations are derived:</p>

<pre>a.p.v = b.p.v;
a.p.v = c.p.v;
a.p.i + b.p.i + c.p.i = 0;</pre>

<h4>Syntax</h4>

<PRE>class_definition :
   [ <B>encapsulated</B> ]
   [ <B>partial</b> ]
   ( <B>class</b> | <B>model</b> | <B>record</b> | <B>block</b> | <B>connector</b> | <B>type</b> |
     <B>package</B> | <b>function</b> )
   IDENT class_specifier

class_specifier :
   string_comment composition <B>end</B> IDENT
   | \"=\" base_prefix name [ array_subscripts ] [ class_modification ] comment
   | \"=\" <B>enumeration</B> \"(\" ( [enum_list] | \":\" ) \")\" comment

base_prefix :
   type_prefix

composition  :
   element_list
   { <B>public</b> element_list |
     <B>protected</b> element_list |
     equation_clause |
     algorithm_clause
   }
   [ <B>external</b> [ language_specification ]
              [ external_function_call ] [ annotation \";\" ]
              [ annotation  \";\" ] ]

element_list :
   { element \";\" | annotation  \";\" }

element :
   import_clause |
   extends_clause |
   [ <B>final</B> ]
   [ <B>inner</B> | <B>outer</B> ]
   ( ( class_definition | component_clause) |
     <B>replaceable</B> ( class_definition | component_clause)
        [constraining_clause comment])

component_clause:
   type_prefix type_specifier [ array_subscripts ] component_list

type_prefix :
   [ <B>flow</b> | <B>stream</b> ]
   [ <B>discrete</B> | <B>parameter</b> | <B>constant</b> ] [ <B>input</b> | <B>output</b> ]</PRE>

<h4>Description</h4>

<p>The flow prefix is used in order to generate equations for through variables, which sum up to zero in connections,
whereas variables without the flow prefix are identical in a connection.</p>
</html>"));
end Flow;

class For "for"
  extends ModelicaReference.Icons.Information;
  annotation (Documentation(info="<html>
<p>
Repeat equations or statements a specific number of times
</p>
<h4>Examples</h4>
<p>
<b>for</b> clauses are mostly used in algorithm sections, such as
</p>
<pre>
    <b>parameter</b> Integer np=10;
    Real p[np], x, y;
  <b>algorithm</b>
     y := p[1];
     <b>for</b> i <b>in</b> 2:np <b>loop</b>   // i shall not be declared
        y := y*x + p[i];
     <b>end for</b>;
</pre>
<p>
Other forms of the <b>for</b> condition:
</p>
<pre>
    <b>for</b> i <b>in</b> 1:10 <b>loop</b>            // i takes the values 1,2,3,...,10
    <b>for</b> r <b>in</b> 1.0 : 1.5 : 5.5 <b>loop</b> // r takes the values 1.0, 2.5, 4.0, 5.5
    <b>for</b> i <b>in</b> {1,3,6,7} <b>loop</b>       // i takes the values 1, 3, 6, 7
</pre>
<p>
In equation sections, <b>for</b> clauses are expanded at translation time
in order that symbolic transformations can be applied. Typically, a
<b>for</b> clause in an equation section is used on component arrays,
e.g., to connect elements of an array of components together:
</p>
<pre>
    <b>parameter</b> Integer nR=10 \"Number of resistances\";
    Modelica.Electrical.Analog.Basic.Resistor R[nR];
  <b>equation</b>
     <b>for</b> i <b>in</b> 1:nR-1 <b>loop</b>
        <b>connect</b>(R[i].p R[i+1].n);   // 9 connect equations
     <b>end for</b>;
</pre>
<h4>Syntax</h4>
<p>
In equation sections:
</p>
<pre>
  <b>for</b> for_indices <b>loop</b>
     { equation \";\" }
  <b>end for</b>;
  for_indices : for_index {\",\" for_index}
  for_index   : IDENT [ in expression ]
</pre>
<p>
In algorithm sections:
</p>
<pre>
  <b>for</b> for_indices <b>loop</b>
     { algorithm \";\" }
  <b>end for</b>;
  for_indices : for_index {\",\" for_index}
  for_index   : IDENT [ in expression ]
</pre>
<h4>Description</h4>
<p>A clause</p>
<pre>    <b>for</b> IDENT <b>in</b> expression <b>loop</b></pre>
<p>is one example of a for clause.</p>
<p>The expression of a for clause shall be a vector expression. It is
evaluated once for each for clause, and is evaluated in the scope
immediately enclosing the for clause. In an equation section,
the expression of a for clause shall be a parameter expression (in order
that the for clause can be expanded into equations during translation).
The loop-variable is in scope inside the loop-construct and shall not be assigned
to.</p>
<p><i>[Example:</i></p>
<p><i>The loop-variable may hide other variables as in the following example.
Using another name for the loop-variable
is, however, strongly recommended.</i></p>
<pre>    <b>constant</b> Integer j=4;
    Real x[j];
  <b>equation</b>
    <b>for</b> j <b>in</b> 1:j <b>loop</b> // The loop-variable j takes the values 1,2,3,4
      x[j]=j; // Uses the loop-variable j
    <b>end for</b>;</pre>
<p><i>]</i></p>
<h4>Several iterators</h4>
<p>The notation with several iterators is a shorthand notation for nested for-clauses (or reduction-expressions). For
for-clauses it can be expanded into the usual form by replacing each \",\" by <code>'loop for'</code> and adding extra <code>'end
for'</code>. For reduction-expressions it can be expanded into the usual form by replacing each ',' by <code>') for'</code> and
prepending the reduction-expression with <code>'function-name('</code>.</p>
<p><i>[Example:</i></p>
<pre>    Real x[4,3];
  <b>equation</b>
    <b>for</b> j, i in 1:2 <b>loop</b>
      // The loop-variable j takes the values 1,2,3,4 (due to use)
      // The loop-variable i takes the values 1,2 (given range)
      x[j,i]=j+i;
    <b>end for</b>;</pre>
<p><i>]</i></p>
</html>"));
end For;

class If "if"
  extends ModelicaReference.Icons.Information;
  annotation (Documentation(info="<html>
<p>
Declare equations or execute statements conditionally
</p>
<h4>Examples</h4>
<h4>If clause</h4>

<pre>    <b>parameter</b> Boolean linear=true;
    <b>parameter</b> Boolean quadratic=false;
    Real x, y;
  <b>equation</b>
    <b>if</b> linear <b>then</b>
      y = x + 1;
    <b>elseif</b> quadratic <b>then</b>
      y = x^2 + x + 1;
    <b>else</b>
      y = Modelica.Math.sin(x) + 1;
    <b>end if</b>;</pre>

<h4>If expression</h4>
<PRE>  Integer i;
  Integer sign_of_i=<B>if</B> i&lt;0 <B>then</B> -1 <B>else if</B> i==0 <B>then</B> 0 <B>else</B> 1;</PRE>
<h4>Syntax</h4>
<p>
In equation sections:
</p>
<PRE>   <B>if</B> expression <B>then</B>
     { equation \";\" }
   { <B>elseif </B>expression <B>then</B>
     { equation \";\" }
   }
   [ <B>else</B>
     { equation \";\" }
   ]
   <B>end if</B></pre>
<p>
In algorithm sections:
</p>
<pre>   <B>if</B> expression <B>then</B>
     { algorithm \";\" }
   { <B>elseif </B>expression <B>then</B>
     { algorithm \";\" }
   }
   [ <B>else</B>
     { algorithm \";\" }
   ]
   <B>end if</B></PRE>
<h4>Description</h4>
<h4>If clause</h4>
<P>
The expression of an <B>if</B> and <B>elseif</B>-clause must be scalar boolean expression.
One <B>if</B>-clause, and zero or more <B>elseif</B>-clauses, and an optional <B>else</B>-clause
together form a list of branches. One or zero of the bodies of these <B>if</B>-, <B>elseif</B>-
and <B>else</B>-clauses is selected, by evaluating the conditions of the <B>if</B>- and
<B>elseif</B>-clauses sequentially until a condition that evaluates to true is found. If none of
the conditions evaluate to true the body of the <B>else</B>-clause is selected (if an
<B>else</B>-clause exists, otherwise no body is selected). In an algorithm section, the selected
body is then executed. In an equation section, the equations in the body are seen as equations
that must be satisfied. The bodies that are not selected have no effect on that model evaluation.
</P>
<P>
If clauses in <B>equation </B>sections which do not have exclusively parameter expressions as
switching conditions shall have an <B>else</B> clause and each branch shall have the <I>same
number</I> of <I>equations</I>. <I>[If this condition is violated, the single assignment rule
would not hold, because the number of equations may change during simulation although the number
of unknowns remains the same].</I>
</P>

<h4>If expression</h4>

<P>An expression</P>
<pre>   <B>if</B> expression1 <B>then</B> expression2 <B>else</B> expression3</pre>
<P>is one example of if-expression. First expression1, which must be boolean expression,
is evaluated. If expression1 is true expression2 is evaluated and is the value of the
if-expression, else expression3 is evaluated and is the value of the if-expression.
The two expressions, expression2 and expression3, must be type compatible and give the
type of the if-expression. If-expressions with <B>elseif</B> are defined by replacing
<B>elseif</B> by <B>else if</B>.<I>[Note: elseif is added for symmetry with if-clauses.]</I>
</P>
</html>"));
end If;

class Import "import"
  extends ModelicaReference.Icons.Information;
  annotation (Documentation(info="<html>
<p>
Import classes
</p>
<h4>Examples</h4>

<pre><b>class</b> Lookup
  <b>import</b> SI = Modelica.SIunits; // #1
  <b>import</b> Modelica.Math.*; // #2
  <b>import</b> Modelica.Mechanics.Rotational; // #3

  SI.Torque torque; // due to #1 (Modelica.SIunits.Torque)
  Rotational.Components.Inertia inertia; // due to #3 (Modelica.Mechanics.Rotational.Components.Inertia)
<b>equation</b>
  torque = sin(<b>time</b>); // due to #2 (Modelica.Math.sin)
  ...
<b>end</b> Lookup;</pre>

<h4>Syntax</h4>

<PRE>class_definition :
   [ <B>encapsulated</B> ]
   [ <B>partial</b> ]
   ( <B>class</b> | <B>model</b> | <B>record</b> | <B>block</b> | <B>connector</b> | <B>type</b> |
     <B>package</B> | <b>function</b> )
   IDENT class_specifier

class_specifier :
   string_comment composition <B>end</B> IDENT
   | \"=\" base_prefix name [ array_subscripts ] [ class_modification ] comment
   | \"=\" <B>enumeration</B> \"(\" ( [enum_list] | \":\" ) \")\" comment

composition  :
   element_list
   { <B>public</b> element_list |
     <B>protected</b> element_list |
     equation_clause |
     algorithm_clause
   }
   [ <B>external</b> [ language_specification ]
              [ external_function_call ] [ annotation \";\" ]
              [ annotation  \";\" ] ]

element_list :
   { element \";\" | annotation  \";\" }

element :
   import_clause |
   extends_clause |
   [ <B>final</B> ]
   [ <B>inner</B> | <B>outer</B> ]
   ( ( class_definition | component_clause) |
     <B>replaceable</B> ( class_definition | component_clause)
        [constraining_clause comment])

import_clause :
   <B>import</B> ( IDENT \"=\" name | name [\".\" \"*\"] ) comment</PRE>
<h4>Description</h4>

<p>Using import statements extends the static name lookup to additional import names.
The generated import names are:</p>

<ul>
  <li><code>C</code> for <code><b>import</b> A.B.C;</code></li>
  <li><code>D</code> for <code><b>import</b> D = A.B.C;</code></li>
  <li><code>C</code> and all other classes in B for <code><b>import</b> A.B.*;</code></li>
</ul>
</html>"));
end Import;

class Input "input"
  extends ModelicaReference.Icons.Information;
  annotation (Documentation(info="<html>
<p>
Define causality and/or block diagram connection semantic
(depending on context)
</p>
<h4>Examples</h4>

<pre><b>connector</b> RealInput = <b>input</b> Real;
<b>connector</b> RealOutput = <b>output</b> Real;

<b>block</b> Integrator
  RealInput  u;
  RealOutput y;
<b>protected</b>
  Real x;
<b>equation</b>
  <b>der</b>(x) = u;
  y = x;
<b>end</b> Integrator;</pre>

<h4>Syntax</h4>

<PRE>class_definition :
   [ <B>encapsulated</B> ]
   [ <B>partial</b> ]
   ( <B>class</b> | <B>model</b> | <B>record</b> | <B>block</b> | <B>connector</b> | <B>type</b> |
     <B>package</B> | <b>function</b> )
   IDENT class_specifier

class_specifier :
   string_comment composition <B>end</B> IDENT
   | \"=\" base_prefix name [ array_subscripts ] [ class_modification ] comment
   | \"=\" <B>enumeration</B> \"(\" ( [enum_list] | \":\" ) \")\" comment

base_prefix :
   type_prefix

composition  :
   element_list
   { <B>public</b> element_list |
     <B>protected</b> element_list |
     equation_clause |
     algorithm_clause
   }
   [ <B>external</b> [ language_specification ]
              [ external_function_call ] [ annotation \";\" ]
              [ annotation  \";\" ] ]

element_list :
   { element \";\" | annotation  \";\" }

element :
   import_clause |
   extends_clause |
   [ <B>final</B> ]
   [ <B>inner</B> | <B>outer</B> ]
   ( ( class_definition | component_clause) |
     <B>replaceable</B> ( class_definition | component_clause)
        [constraining_clause comment])

component_clause:
   type_prefix type_specifier [ array_subscripts ] component_list

type_prefix :
   [ <B>flow</b> ]
   [ <B>discrete</B> | <B>parameter</b> | <B>constant</b> ] [ <B>input</b> | <B>output</b> ]</PRE>

<h4>Description</h4>

<p>
The prefixes <b>input</b> and <b>output</b> have a slightly different semantic meaning depending on the context where they are used:
</p>

<ul>
<li> In functions, these prefixes define the computational causality of the
     function body, i.e., given the variables declared as input,
     the variables declared as output are computed in the function body.<br>&nbsp;</li>

<li> In simulation models and blocks (i.e., on the top level of a model or
     block that shall be simulated), these prefixes define the interaction
     with the environment where the simulation model or block is used.
     Especially, the input prefix defines that values for such a variable
     have to be provided from the simulation environment and the output
     prefix defines that the values of the corresponding variable
     can be directly utilized in the simulation environment.<br>&nbsp;</li>

<li> In component models and blocks, the input prefix defines that a
     binding equation has to be provided for the corresponding variable
     when the component is utilized in order to guarantee a locally
     balanced model (i.e., the number of local equations is identical
     to the local number of unknowns). Example:
<pre>  <b>block</b> FirstOrder
     <b>input</b> Real u;
       ...
  <b>end</b> FirstOrder;

  <b>model</b> UseFirstOrder
     FirstOrder firstOrder(u=time); // binding equation for u
      ...
  <b>end</b> UseFirstOrder;
</pre>
     The output prefix does not have a particular effect in a model
     or block component and is ignored.<br>&nbsp;</li>

<li> In connectors, prefixes input and output define that the
     corresponding connectors can only be connected according
     to block diagram semantics (e.g., a connector with an output
     variable can only be connected to a connector where the
     corresponding variable is declared as input). There is the
     restriction that connectors which have at least one variable
     declared as input must be externally connected
     (in order to get a locally balanced model, where the number
     of local unknowns is identical to the number of unknown equations).
     Together with the block diagram semantics rule this means,
     that such connectors must be connected exactly once externally.<br>&nbsp;</li>

<li> In records, prefixes input and output are not allowed,
     since otherwise a record could not be, e.g., passed as input
     argument to a function.</li>
</ul>

</html>"));
end Input;

class Output "output"
  extends ModelicaReference.Icons.Information;
  annotation (Documentation(info="<html>
<p>
Define causality and/or block diagram connection semantic
(depending on context)
</p>

<h4>Examples</h4>

<pre><b>connector</b> RealInput = <b>input</b> Real;
<b>connector</b> RealOutput = <b>output</b> Real;

<b>block</b> Integrator
  RealInput  u;
  RealOutput y;
<b>protected</b>
  Real x;
<b>equation</b>
  <b>der</b>(x) = u;
  y = x;
<b>end</b> Integrator;</pre>

<h4>Syntax</h4>

<PRE>class_definition :
   [ <B>encapsulated</B> ]
   [ <B>partial</b> ]
   ( <B>class</b> | <B>model</b> | <B>record</b> | <B>block</b> | <B>connector</b> | <B>type</b> |
     <B>package</B> | <b>function</b> )
   IDENT class_specifier

class_specifier :
   string_comment composition <B>end</B> IDENT
   | \"=\" base_prefix name [ array_subscripts ] [ class_modification ] comment
   | \"=\" <B>enumeration</B> \"(\" ( [enum_list] | \":\" ) \")\" comment

base_prefix :
   type_prefix

composition  :
   element_list
   { <B>public</b> element_list |
     <B>protected</b> element_list |
     equation_clause |
     algorithm_clause
   }
   [ <B>external</b> [ language_specification ]
              [ external_function_call ] [ annotation \";\" ]
              [ annotation  \";\" ] ]

element_list :
   { element \";\" | annotation  \";\" }

element :
   import_clause |
   extends_clause |
   [ <B>final</B> ]
   [ <B>inner</B> | <B>outer</B> ]
   ( ( class_definition | component_clause) |
     <B>replaceable</B> ( class_definition | component_clause)
        [constraining_clause comment])

component_clause:
   type_prefix type_specifier [ array_subscripts ] component_list

type_prefix :
   [ <B>flow</b> ]
   [ <B>discrete</B> | <B>parameter</b> | <B>constant</b> ] [ <B>input</b> | <B>output</b> ]</PRE>

<h4>Description</h4>

<p>
The prefixes <b>input</b> and <b>output</b> have a slightly different semantic meaning depending on the context where they are used:
</p>

<ul>
<li> In functions, these prefixes define the computational causality of the
     function body, i.e., given the variables declared as input,
     the variables declared as output are computed in the function body.<br>&nbsp;</li>

<li> In simulation models and blocks (i.e., on the top level of a model or
     block that shall be simulated), these prefixes define the interaction
     with the environment where the simulation model or block is used.
     Especially, the input prefix defines that values for such a variable
     have to be provided from the simulation environment and the output
     prefix defines that the values of the corresponding variable
     can be directly utilized in the simulation environment.<br>&nbsp;</li>

<li> In component models and blocks, the input prefix defines that a
     binding equation has to be provided for the corresponding variable
     when the component is utilized in order to guarantee a locally
     balanced model (i.e., the number of local equations is identical
     to the local number of unknowns). Example:
<pre>  <b>block</b> FirstOrder
     <b>input</b> Real u;
       ...
  <b>end</b> FirstOrder;

  <b>model</b> UseFirstOrder
     FirstOrder firstOrder(u=time); // binding equation for u
      ...
  <b>end</b> UseFirstOrder;
</pre>
     The output prefix does not have a particular effect in a model
     or block component and is ignored.<br>&nbsp;</li>

<li> In connectors, prefixes input and output define that the
     corresponding connectors can only be connected according
     to block diagram semantics (e.g., a connector with an output
     variable can only be connected to a connector where the
     corresponding variable is declared as input). There is the
     restriction that connectors which have at least one variable
     declared as input must be externally connected
     (in order to get a locally balanced model, where the number
     of local unknowns is identical to the number of unknown equations).
     Together with the block diagram semantics rule this means,
     that such connectors must be connected exactly once externally.<br>&nbsp;</li>

<li> In records, prefixes input and output are not allowed,
     since otherwise a record could not be, e.g., passed as input
     argument to a function.</li>
</ul>

</html>"));
end Output;

class Partial "partial"
  extends ModelicaReference.Icons.Information;
  annotation (Documentation(info="<html>
<p>
Prohibit instantiation of components of the class
</p>
<h4>Examples</h4>

<pre><b>partial block</b> PartialBlock
  <b>input</b> Real u;
  <b>output</b> Real y;
<b>protected</b>
  Real x;
<b>equation</b>
  x = y;
<b>end</b> PartialBlock;

<b>block</b> Integrator
  <b>extends</b> PartialBlock;
<b>equation
  der</b>(x) = u;
<b>end</b> Integrator;

<b>block</b> Gain
  <b>extends</b> PartialBlock;
  <b>parameter</b> k = 1;
<b>equation</b>
  x = k*u;
<b>end</b> Gain;

<b>model</b> Composition
  PartialBlock block1; // Illegal
  Integrator block2; // Legal
  Gain block3; // Legal
<b>end</b> Composition;</pre>

<h4>Syntax</h4>

<PRE>class_definition :
   [ <B>encapsulated</B> ]
   [ <B>partial</b> ]
   ( <B>class</b> | <B>model</b> | <B>record</b> | <B>block</b> | <B>connector</b> | <B>type</b> |
     <B>package</B> | <b>function</b> )
   IDENT class_specifier

class_specifier :
   string_comment composition <B>end</B> IDENT
   | \"=\" base_prefix name [ array_subscripts ] [ class_modification ] comment
   | \"=\" <B>enumeration</B> \"(\" ( [enum_list] | \":\" ) \")\" comment</PRE>

<h4>Description</h4>

<p>
The keyword <b>partial</b> defines that a class is <b>incomplete</b> and
that it cannot be instantiated. For example, defining
</p>

<pre>   PartialBlock block1;</pre>

<p>
is illegal. A partial class can only be used in an \"extends\" clause to inherit from it
or in a \"constrained\" clause to define the constraints of a replaceable class.
</p>

</html>"));
end Partial;

class Stream "stream"
  extends ModelicaReference.Icons.Information;
  annotation (Documentation(info="<html>
<p>
Declare stream variable in a connector to describe bi-directional flow of matter
</p>
<h4>Examples</h4>

<blockquote>
<pre><b>connector</b> FluidPort
  <b>replaceable package</b> Medium = Modelica.Media.Interfaces.PartialMedium;
  Medium.AbsolutePressure        p          \"Pressure in connection point\";
  <b>flow</b>   Medium.MassFlowRate     m_flow     \"&gt; 0, if flow into component\";
  <b>stream</b> Medium.SpecificEnthalpy h_outflow  \"h close to port if m_flow &lt; 0\";
<b>end</b> FluidPort;
</pre></blockquote>
<p>
FluidPort is a stream connector, because a connector variable has the
stream prefix. The Medium definition and the stream variables are associated
with the only flow variable (m_flow) that defines a fluid stream.
The Medium and the stream variables are transported with this flow variable.
The stream variable h_outflow is the stream property inside the component
close to the boundary, when fluid flows out of the component into
the connection point. The stream properties for the other flow direction
can be inquired with the built-in operator
<a href=\"modelica://ModelicaReference.Operators.InStream\">inStream()</a>. The value of the
stream variable corresponding to the actual flow direction can be
inquired through the built-in operator actualStream().
</p>

<blockquote>
<pre><b>model</b> IsenthalpicFlow \"No energy storage/losses, e.g., pressure drop, valve, ...\"
  <b>replaceable package</b> Medium=Modelica.Media.Interfaces.PartialMedium;
  FluidPort port_a, port_b:
  Medium.ThermodynamicState port_a_state_inflow \"State at port_a if inflowing\";
  Medium.ThermodynamicState port_b_state_inflow \"State at port_b if inflowing\";
<b>equation</b>
  // Medium states for inflowing fluid
  port_a_state_inflow = Medium.setState_phX(port_a.p,
                                            <b>inStream</b>(port_a.h_outflow));
  port_b_state_inflow = Medium.setState_phX(port_b.p,
                                            <b>inStream</b>(port_b.h_outflow));
  // Mass balance
  0 = port_a.m_flow + port_b.m_flow;

  // Instantaneous propagation of enthalpy flow between the ports with
  // isenthalpic state transformation (no storage and no loss of energy)
  port_a.h_outflow = <b>inStream</b>(port_b.h_outflow);
  port_b.h_outflow = <b>inStream</b>(port_a.h_outflow);

  // (Regularized) Momentum balance
  port_a.m_flow = f(port_a.p, port_b.p,
                    Medium.density(port_a_state_inflow),
                    Medium.density(port_b_state_inflow));
<b>end</b> IsenthalpicFlow;
</pre></blockquote>

<p>When two or more FluidPort (inside) connectors are connected together, then <b>no</b>
connection equations are generated for <b>stream</b> variables. Instead, these
equations are constructed by the <b>inStream</b>(..) built-in operator
(see example model IsenthalpicFlow) above. If two IsenthalpicFlow components
are connected together:
</p>

<blockquote><pre>   IsenthalpicFlow dp1;
   IsenthalpicFlow dp2;
<b>equation</b>
  <b>connect</b>(dp1, dp2);
</pre></blockquote>

<p>
Then, the following connection equations are generated
</p>

<blockquote><pre>dp1.p = dp2.p;
0 = dp1.m_flow + dp2.m_flow;
</pre></blockquote>

<p>
Note, no equation for a stream variable is generated. However, the inStream(..)
operators inside the components provide the \"ideal mixing\" equations:
</p>

<blockquote><pre>// within dp1:
  <b>inStream</b>(dp1.port_b.h_outflow) := dp2.port_a.h_outflow;

// within dp2:
  <b>inStream</b>(dp2.port_a.h_outflow) := dp1.port_b.h_outflow;
</pre></blockquote>

<h4>Syntax</h4>

<PRE>class_definition :
   [ <B>encapsulated</B> ]
   [ <B>partial</b> ]
   ( <B>class</b> | <B>model</b> | <B>record</b> | <B>block</b> | <B>connector</b> | <B>type</b> |
     <B>package</B> | <b>function</b> )
   IDENT class_specifier

class_specifier :
   string_comment composition <B>end</B> IDENT
   | \"=\" base_prefix name [ array_subscripts ] [ class_modification ] comment
   | \"=\" <B>enumeration</B> \"(\" ( [enum_list] | \":\" ) \")\" comment

base_prefix :
   type_prefix

composition  :
   element_list
   { <B>public</b> element_list |
     <B>protected</b> element_list |
     equation_clause |
     algorithm_clause
   }
   [ <B>external</b> [ language_specification ]
              [ external_function_call ] [ annotation \";\" ]
              [ annotation  \";\" ] ]

element_list :
   { element \";\" | annotation  \";\" }

element :
   import_clause |
   extends_clause |
   [ <B>final</B> ]
   [ <B>inner</B> | <B>outer</B> ]
   ( ( class_definition | component_clause) |
     <B>replaceable</B> ( class_definition | component_clause)
        [constraining_clause comment])

component_clause:
   type_prefix type_specifier [ array_subscripts ] component_list

type_prefix :
   [ <B>flow</b> | <B>stream</b> ]
   [ <B>discrete</B> | <B>parameter</b> | <B>constant</b> ] [ <B>input</b> | <B>output</b> ]</PRE>

<h4>Description</h4>

<p>
A detailed description of the stream keyword and the inStream operator is given
in Chapter 15 and Appendix D of the
<a href=\"http://www.modelica.org/documents/ModelicaSpec32.pdf\">Modelica Language Specification version 3.2</a>.
An overview and a rational is provided in a
<a href=\"modelica://Modelica/Resources/Documentation/Fluid/Stream-Connectors-Overview-Rationale.pdf\">slide set</a>.
</p>

<p>
The two basic variable types in a connector <b>potential</b> (or across) variable
and <b>flow</b> (or through) variable are not sufficient to describe in a numerically
sound way the bi-directional flow of matter with convective transport of specific
quantities, such as specific enthalpy and chemical composition. The values of these
specific quantities are determined from the upstream side of the flow, i.e., they depend
on the flow direction. When using across and through variables, the corresponding models
would include nonlinear systems of equations with Boolean unknowns for the flow directions
and singularities around zero flow. Such equation systems cannot be solved reliably in
general. The model formulations can be simplified when formulating two different balance
equations for the two possible flow directions. This is not possible with across and
through variables though.
</p>

<p>
This fundamental problem is addressed in Modelica 3.1 by
introducing a third type of connector variable, called stream variable,
declared with the prefix <b>stream</b>. A stream variable describes a quantity that
is carried by a flow variable, i.e., a purely convective transport phenomenon.
The value of the stream variable is the specific property inside the component
close to the boundary, assuming that matter flows out of the component into the
connection point. In other words, it is the value the carried quantity would
have if the fluid was flowing out of the connector, irrespective of the actual flow direction.
</p>

<p>
The basic idea is sketched at hand of an example:
Three connectors c1, c2, c3 with the definition
</p>

<blockquote><pre>
<b>connector</b> Demo
  Real        p;  // potential variable
  <b>flow</b>   Real m_flow;  // flow variable
  <b>stream</b> Real h;  // stream variable
<b>end</b> Demo;
</pre></blockquote>

<p>
are connected together with
</p>

<blockquote><pre>
<b>connect</b>(c1,c2);
<b>connect</b>(c1,c3);
</pre></blockquote>

<p>
then this leads to the following equations:
</p>

<blockquote><pre>
// Potential variables are identical
c1.p = c2.p;
c1.p = c3.p;

// The sum of the flow variables is zero
0 = c1.m_flow + c2.m_flow + c3.m_flow;

/* The sum of the product of flow variables and upstream stream variables is zero
   (this implicit set of equations is explicitly solved when generating code;
   the \"&lt;undefined&gt;\" parts are defined in such a way that
   inStream(..) is continuous).
*/
0 = c1.m_flow*(<b>if</b> c1.m_flow > 0 <b>then</b> h_mix <b>else</b> c1.h) +
    c2.m_flow*(<b>if</b> c2.m_flow > 0 <b>then</b> h_mix <b>else</b> c2.h) +
    c3.m_flow*(<b>if</b> c3.m_flow > 0 <b>then</b> h_mix <b>else</b> c3.h);

<b>inStream</b>(c1.h) = <b>if</b> c1.m_flow > 0 <b>then</b> h_mix <b>else</b> &lt;undefined&gt;;
<b>inStream</b>(c2.h) = <b>if</b> c2.m_flow > 0 <b>then</b> h_mix <b>else</b> &lt;undefined&gt;;
<b>inStream</b>(c3.h) = <b>if</b> c3.m_flow > 0 <b>then</b> h_mix <b>else</b> &lt;undefined&gt;;

</pre></blockquote>

<p>
If at least one variable in a connector has the stream prefix, the connector
is called <b>stream connector</b> and the corresponding variable is called
<b>stream variable</b>. The following definitions hold:
</p>

<ul>
<li> The stream prefix can only be used in a connector declaration.</li>
<li> A stream connector must have exactly one scalar variable with the flow prefix.
     [<i>The idea is that all stream variables of a connector are associated with
      this flow variable</i>].</li>
<li> For every outside connector, one equation is generated for every variable
     with the stream prefix [<i>to describe the propagation of the stream
     variable along a model hierarchy</i>]. For the exact definition,
     see the end of section 15.2.</li>
<li> For inside connectors, variables with the stream prefix do not lead to
     connection equations.</li>
<li> Connection equations with stream variables are generated in a
     model when using the inStream() operator or the actualStream() operator.</li>
</ul>

<p>
For further details, see the definition of the
<a href=\"modelica://ModelicaReference.Operators.InStream\">inStream()</a> operator.
</p>

</html>"));
end Stream;

class Time "time"
  extends ModelicaReference.Icons.Information;
  annotation (Documentation(info="<html>
<p>
Built-in variable time
</p>
<h4>Examples</h4>

<PRE><B>encapsulated model</B> SineSource
  <B>import</B> Modelica.Math.sin;
  <B>connector</B> OutPort=<B>output</B> Real;
  OutPort y=sin(time); // Uses the built-in variable time.
<B>end</B> SineSource;</PRE>

<h4>Syntax</h4>

<pre><b>time</b></pre>

<h4>Description</h4>

<P>All declared variables are functions of the independent
variable <B>time</B>. Time is a built-in variable available
in all classes, which is treated as an input variable. It
is implicitly defined as:</P>

<PRE><B>input</B> Real time (<B>final</B> quantity = \"Time\",
                 <B>final</B> unit     = \"s\");</PRE>

<P>The value of the <B>start</B> attribute of time is set to
the time instant at which the simulation is started.</P>

</html>"));
end Time;

class When "when"
  extends ModelicaReference.Icons.Information;
  annotation (Documentation(info="<html>
<p>
Activate equations or statements when condition becomes true
</p>
<h4>Examples</h4>
<PRE> <B>equation
   when</B> x &gt; 2 <B>then</B>
     y3 = 2*x +y1+y2; // Order of y1 and y3 equations does not matter
     y1 = sin(x);
   <B>end when</B>;
   y2 = sin(y1);</PRE>

<h4>Syntax</h4>

<p>
In equation sections:
</p>

<PRE>  <B>when</B> expression <B>then</B>
    { equation \";\" }
  { <B>elsewhen</B> expression <B>then</B>
    { equation \";\" } }
  <B>end when</B></PRE>

<p>
In algorithm sections:
</p>
<PRE>  <B>when</B> expression <B>then</B>
    { algorithm \";\" }
  { <B>elsewhen</B> expression <B>then</B>
    { algorithm \";\" } }
  <B>end when</B></PRE>

<h4>Description</h4>

<P>The expression of a when clause shall be a discrete-time Boolean scalar
or vector expression. The equations and algorithm statements within a when
clause are activated when the scalar or any one of the elements of the vector
expression becomes true. When-clauses in equation sections are allowed, provided
the equations within the when-clause have one of the following forms:</P>

<UL>
  <LI>v = expr;</LI>
  <LI> (out1, out2, out3, ...) = function_call(in1, in2, ...);</LI>
  <LI>operators <B>assert</B>(), <B>terminate</B>(), <B>reinit</B>()</LI>
  <LI><B>For</B> and <B>if</B>-clause if the equations within the <B>for</B> and <B>if</B>-clauses satisfy these requirements.</LI>
  <LI>In an equation section, the different branches of when/elsewhen must have the same set of component references on the left-hand side.</LI>
  <LI>In an equation section, the branches of an if-then-else clause inside when-clauses must have the same set of component references on the left-hand side, unless the if-then-else have exclusively parameter expressions as switching conditions.</LI>
</UL>

<P>A when clause shall not be used within a function class.</P>

<P><I>[Example:</i></P>

<P><i>Algorithms are activated when x becomes &gt; 2:</I></P>

<PRE>   <B>when</B> x &gt; 2 <B>then</B>
     y1 := sin(x);
     y3 := 2*x + y1 + y2;
   <B>end when</B>;</PRE>

<P><I>Algorithms are activated when either x becomes &gt; 2 or sample(0,2) becomes true or x becomes less than 5:</I></P>

<PRE>   <B>when</B> {x &gt; 2, sample(0,2), x &lt; 5} <B>then</B>
     y1 := sin(x);
     y3 := 2*x + y1 + y2;
   <B>end when</B>;</PRE>

<P><I>For when in equation sections the order between the equations does not matter, e.g.,</I></P>
<PRE> <B>equation
   when</B> x &gt; 2 <B>then</B>
     y3 = 2*x +y1+y2; // Order of y1 and y3 equations does not matter
     y1 = sin(x);
   <B>end when</B>;
   y2 = sin(y1);</PRE>

<P><I>The needed restrictions on equations within a when-clause becomes apparent with the following example:</I></P>

<PRE>   Real x, y;
<B>equation</B>
   x + y = 5;
   <B>when</B> condition <B>then</B>
      2*x + y = 7;         // error: not valid Modelica
   <B>end when</B>;</PRE>

<P><I>When the equations of the when-clause are not activated it is not clear which
variable to hold constant, either x or y. A corrected version of this example is:</I></P>

<PRE>   Real x, y;
<B>equation</B>
   x + y = 5;
   <B>when</B> condition <B>then</B>
      y = 7 - 2*x;        // fine
   <B>end when</B>;</PRE>

<P><I>Here, variable y is held constant when the when-clause is de-activated and x
is computed from the first equation using the value of y from the previous event instant.</i></P>

<P><i>For when in algorithm sections the order is significant and it is advisable to have only
one assignment within the when-clause and instead use several algorithms having when-clauses
with identical conditions, e.g.,</I></P>

<PRE> <B>algorithm</B>
   <B>when</B> x &gt; 2 <B>then</B>
     y1 := sin(x);
   <B>end when</B>;
 <B>equation</B>
   y2 = sin(y1);
 <B>algorithm</B>
   <B>when</B> x &gt; 2 <B>then</B>
     y3 := 2*x + y1 + y2;
   <B>end when</B>;</PRE>

<P><I>Merging the when-clauses can lead to less efficient code and different models
with different behaviour depending on the order of the assignment to y1 and y3 in the algorithm.]</I></P>

<P>A when clause</P>

<PRE> <B>algorithm
   when</B> {x&gt;1, <B>..., </B>y&gt;p} <B>then
     ...
   elsewhen</B> x &gt; y.start <B>then
     ...
   end when</B>;</PRE>

<P>is equivalent to the following special if-clause, where Boolean b1[N]
and Boolean b2 are necessary because the <B>edge</B>() operator can only
be applied to variables</P>

<PRE>   Boolean b1[N](start={x.start&gt;1,<B> ..., </B>y.start&gt;p});
   Boolean b2(start=x.start&gt;y.start);
 <B>algorithm</B>
   b1:={x&gt;1, ..., y&gt;p};
   b2:=x&gt;y.start;

   <B>if edge</B>(b1[1]) <B>or edge</B>(b1[2]) <B>or ... edge</B>(b1[N]) <B>then
     ...
   elseif edge</B>(b2) <B>then
     ...
   end if</B>;</PRE>

<P>with &quot;<B>edge</B>(A)= A <B>and not pre</B>(A)&quot; and the additional
guarantee, that the algorithms within this special if clause are only evaluated
at event instants.</P>

<P>A when-clause</P>

<PRE> <B>equation
   when</B> x&gt;2 <B>then</B>
     v1 = expr1 ;
     v2 = expr2 ;
   <B>end when</B>;</PRE>

<P>is equivalent to the following special if-expressions</P>

<PRE>   Boolean b(start=x.start&gt;2);
 <B>equation</B>
   b  = x&gt;2;
   v1 = <B>if edge</B>(b) <B>then</B> expr1 <B>else pre</B>(v1);
   v2 = <B>if edge</B>(b) <B>then</B> expr2 <B>else pre</B>(v2);</PRE>

<P>The start-values of the introduced boolean variables are defined by
the taking the start-value of the when-condition, as above where p is a
parameter variable. The start-values of the special functions
<B>initial</B>, <B>terminal</B>, and <B>sample</B> is false.</P>

<P>When clauses cannot be nested.</P>

<P><I>[Example:</i></P>

<P><i>The following when clause is invalid:</I></P>

<PRE>   <B>when</B> x &gt; 2 <B>then
     when</B> y1 &gt; 3 <B>then</B>
       y2 = sin(x);
     <B>end when</B>;
   <B>end when</B>;</PRE>

<P><I>]</I></P>
</html>"));
end When;

class While "while"
  extends ModelicaReference.Icons.Information;
  annotation (Documentation(info="<html>
<p>
Repeat statements as long as a condition is fulfilled
</p>
<h4>Examples</h4>
<pre>    Integer i;
  <b>algorithm</b>
    i := 1;
    <b>while</b> i &lt; 10 <b>loop</b>
      i := i + 1;
      <b>...
    end while</b>;</pre>

<h4>Syntax</h4>

<PRE>  <B>while</B> expression <B>loop</B>
    { algorithm \";\" }
  <B>end while</B></PRE>

<h4>Description</h4>

<P>The expression of a while clause shall be a scalar boolean expression.
The while-clause corresponds to while-statements in programming languages,
and is formally defined as follows</P>

<OL>
  <LI>The expression of the while clause is evaluated.</LI>
  <LI>If the expression of the while-clause is false, the execution
      continues after the while-clause.</LI>
  <LI>If the expression of the while-clause is true, the entire body of
      the while clause is executed (except if a break statement or return
      statement is executed), and then execution proceeds at step 1.</LI>
</OL>

</html>"));
end While;

package Icons
  partial class Information "Icon for general information packages"

    annotation (Icon(coordinateSystem(preserveAspectRatio=false, extent={{-100,
              -100},{100,100}}), graphics={
          Ellipse(
            extent={{-100,100},{100,-100}},
            lineColor={0,0,0},
            fillColor={255,255,255},
            fillPattern=FillPattern.Solid),
          Ellipse(
            extent={{-80,80},{80,-80}},
            lineColor={0,0,0},
            pattern=LinePattern.None,
            fillColor={0,174,0},
            fillPattern=FillPattern.Solid),
          Ellipse(
            extent={{-14,56},{16,38}},
            lineColor={0,0,255},
            pattern=LinePattern.None,
            fillColor={255,255,255},
            fillPattern=FillPattern.Solid),
          Polygon(
            points={{-24,10},{16,10},{16,-44},{26,-44},{26,-54},{-14,-54},{-14,
                -2},{-24,-2},{-24,10}},
            lineColor={0,0,255},
            pattern=LinePattern.None,
            smooth=Smooth.None,
            fillColor={255,255,255},
            fillPattern=FillPattern.Solid)}),
                              Documentation(info="<html>
<p>This icon indicate classes containing only documentation, intended for general description of e.g., concepts and features of a package.</p>
</html>"));
  end Information;

  partial class Contact "Icon for contact information"

    annotation (Icon(coordinateSystem(preserveAspectRatio=false, extent={{-100,
              -100},{100,100}}), graphics={
          Rectangle(
            extent={{-100,70},{100,-72}},
            lineColor={0,0,0},
            fillColor={235,235,235},
            fillPattern=FillPattern.Solid),
          Polygon(
            points={{-100,-72},{100,-72},{0,20},{-100,-72}},
            lineColor={0,0,0},
            smooth=Smooth.None,
            fillColor={215,215,215},
            fillPattern=FillPattern.Solid),
          Polygon(
            points={{22,0},{100,70},{100,-72},{22,0}},
            lineColor={0,0,0},
            smooth=Smooth.None,
            fillColor={235,235,235},
            fillPattern=FillPattern.Solid),
          Polygon(
            points={{-100,70},{100,70},{0,-20},{-100,70}},
            lineColor={0,0,0},
            smooth=Smooth.None,
            fillColor={241,241,241},
            fillPattern=FillPattern.Solid)}),
                              Documentation(info="<html>
<p>This icon shall be used for the contact information of the library developers.</p>
</html>"));
  end Contact;
end Icons;

class Contact "Contact"
  extends ModelicaReference.Icons.Contact;

 annotation (Documentation(info="<html>
<dl>
<dt><b>Library Officers:</b>
<dd> <a href=\"http://claimid.com/dietmarw\">Dietmar Winkler</a><br>
     Telemark University College<br>
     PO box 203<br>
     NO-3901 Porsgrunn<br>
     Norway<br>
     &nbsp;<br>
     and<br>&nbsp;<br>
    <a href=\"http://www.robotic.dlr.de/Martin.Otter/\">Martin Otter</a><br>
    Deutsches Zentrum f&uuml;r Luft und Raumfahrt e.V. (DLR)<br>
    Institut f&uuml;r Robotik und Mechatronik<br>
    Abteilung Systemdynamik und Regelungstechnik<br>
    Postfach 1116<br>
    D-82230 Wessling<br>
    Germany<br>
    email: <A HREF=\"mailto:Martin.Otter@dlr.de\">Martin.Otter@dlr.de</A><br>
</dl>
<p><b>Acknowledgements:</b></p>
<ul>
<li> The initial version of ModelicaReference is from Christian Schweiger (DLR) who
     provided it up to Modelica version 2.2.</li>

<li> Martin Otter (DLR) updated ModelicaReference for Modelica 3.0.</li>

<li> Dietmar Winkler (Telemark University College) updated ModelicaReference for
     Modelica 3.1 and 3.2</li>

<li> Stefan Vorkoetter (Maplesoft) provided ModelicaReference.ModelicaGrammar
     for Modelica 3.2.</li>
</ul>

</html>"));

end Contact;

annotation (__Dymola_DocumentationClass=true,
     dateModified="2010-10-06 17:00:00Z",
     revisionId="$Id::                                       $",
     Documentation(info="<html>
<p>
This package is a reference to Modelica keywords,
<a href=\"modelica://ModelicaReference.Operators\">Modelica builtin operators</a>
, and the <a href=\"modelica://ModelicaReference.ModelicaGrammar\">Modelica grammar</a>.
It is based on the
<a href=\"http://www.modelica.org/documents/ModelicaSpec32.pdf\">Modelica Language Specification version 3.2</a> from March 2010. Currently, not the whole Modelica language is documented in ModelicaReference (but a large subset).
</p>

<p>
<b>Copyright &copy; 2003-2010 Modelica Association, DLR, Telemark University College, and Maplesoft.</b>
</p>
<p>
<i>This Modelica package is <u>free</u> software and the use is completely at <u>your own risk</u>; it can be redistributed and/or modified under the terms of the Modelica License 2. For license conditions (including the disclaimer of warranty) see <a href=\"modelica://Modelica.UsersGuide.ModelicaLicense2\">Modelica.UsersGuide.ModelicaLicense2</a> or visit <a href=\"http://www.modelica.org/licenses/ModelicaLicense2\"> http://www.modelica.org/licenses/ModelicaLicense2</a>.</i>
</p>
</html>", revisions="<html>
<table border=\"1\" cellspacing=\"0\" cellpadding=\"2\">
    <tr>
      <th>Revision</th>
      <th>Date</th>
      <th>Author</th>
      <th>Comment</th>
    </tr>
    <tr>
      <td valign=\"top\"><a href=\"http://trac.modelica.org/Modelica/changeset/4256/Modelica\">r4256</a></td>
      <td valign=\"top\">2010-10-06</td>
      <td valign=\"top\"><a href=\"http://claimid.com/dietmarw\">Dietmar Winkler</a></td>
      <td valign=\"top\">Removed 'uses' annotation and added icons so it can be used with multiple versions of the MSL (closes ticket <a href=\"http://trac.modelica.org/Modelica/ticket/425\">#425</a>)</td>
    </tr>
    <tr>
      <td valign=\"top\"><a href=\"http://trac.modelica.org/Modelica/changeset/4218/Modelica\">r4218</a></td>
      <td valign=\"top\">2010-09-25</td>
      <td valign=\"top\"><a href=\"http://claimid.com/dietmarw\">Dietmar Winkler</a></td>
      <td valign=\"top\">Major clean up of the documentation by use of <a href=\"http://linkchecker.sourceforge.net\"> LinkChecker</a> (closes ticket <a href=\"http://trac.modelica.org/Modelica/ticket/228\">#228</a>)</td>
    </tr>
    <tr>
      <td valign=\"top\"><a href=\"http://trac.modelica.org/Modelica/changeset/4145/Modelica\">r4145</a></td>
      <td valign=\"top\">2010-09-07</td>
      <td valign=\"top\"><a href=\"http://claimid.com/dietmarw\">Dietmar Winkler</a></td>
      <td valign=\"top\">Added an update of the <a href=\"modelica://ModelicaReference.ModelicaGrammar\">Modelica 3.2 grammar</a>
                       from Stefan Vorkoetter (Maplesoft).</td>
    </tr>
    <tr>
      <td valign=\"top\"><a href=\"http://trac.modelica.org/Modelica/changeset/3742/Modelica\">r3742</a></td>
      <td valign=\"top\">2010-04-13</td>
      <td valign=\"top\"><a href=\"http://www.robotic.dlr.de/Martin.Otter/\">Martin Otter</a></td>
      <td valign=\"top\">Added the <a href=\"modelica://ModelicaReference.ModelicaGrammar\">Modelica 3.2 grammar</a>
                       from Stefan Vorkoetter (Maplesoft).<br>
                       Introduced a \"Contact\" subpackage with updated contact and
                       acknowledgment information.</td>
    </tr>
    <tr>
      <td valign=\"top\"><a href=\"http://trac.modelica.org/Modelica/changeset/3598/Modelica\">r3598</a></td>
      <td valign=\"top\">2010-03-10</td>
      <td valign=\"top\"><a href=\"http://claimid.com/dietmarw\">Dietmar Winkler</a></td>
      <td valign=\"top\">Added some annotations from Modelica language version 3.1 and 3.2 (see ticket <a href=\"http://trac.modelica.org/Modelica/ticket/228\">#228</a>)</td>
    </tr>
    <tr>
      <td valign=\"top\"><a href=\"http://trac.modelica.org/Modelica/changeset/948/Modelica\">r948</a></td>
      <td valign=\"top\">2008-01-02</td>
      <td valign=\"top\"><a href=\"http://www.robotic.dlr.de/Martin.Otter/\">Martin Otter</a></td>
      <td valign=\"top\">Adapted to Modelica language version 3.0</td>
    </tr>
    <tr>
      <td valign=\"top\"></td>
      <td valign=\"top\">2004-09-30</td>
      <td valign=\"top\"><a href=\"http://www.robotic.dlr.de/Martin.Otter/\">Martin Otter</a></td>
      <td valign=\"top\">Moved the content of \"Functions\" into \"Operators\" and updated \"Operators\" according to Modelica 2.1</td>
    </tr>
    <tr>
      <td valign=\"top\"></td>
      <td valign=\"top\">2003-07-10</td>
      <td valign=\"top\"><a href=\"http://www.robotic.dlr.de/Christian.Schweiger/\">Christian Schweiger</a></td>
      <td valign=\"top\">Implemented.</td>
    </tr>
</table>
</html>"));
end ModelicaReference;<|MERGE_RESOLUTION|>--- conflicted
+++ resolved
@@ -1,40 +1,5 @@
 within ;
 package ModelicaReference "Modelica Reference"
-<<<<<<< HEAD
-annotation (__Dymola_DocumentationClass=true,
-    versionBuild="$Rev: 2796 $",
-    versionDate="$Date:: 2009-08-12 08:21:23 +0200 #$",
-    Documentation(info="<html>
-<p>
-This package is a reference to Modelica keywords and Modelica builtin
-operators and is based on the
-<a href=\"http://www.modelica.org/documents/ModelicaSpec30.pdf\">Modelica Language Specification version 3.0</a> from Sept. 2007.
-
-
-<dl>
-<dt><b>Main Author:</b></dt>
-<dd><a href=\"http://www.robotic.dlr.de/Christian.Schweiger/\">Christian.Schweiger</a><br>
-    Deutsches Zentrum f&uuml;r Luft und Raumfahrt e.V. (DLR)<br>
-    Institut f&uuml;r Robotik und Mechatronik<br>
-    Postfach 11 16<br>
-    D-82230 Wessling<br>
-    Germany<br>
-    email: <A HREF=\"mailto:Christian.Schweiger@dlr.de\">Christian.Schweiger@dlr.de</A><br></dd>
-</dl>
-
-<p>
-<b>Copyright &copy; 2003-2004, 2008 Modelica Association and DLR.</b>
-</p>
-<p>
-<i>The <b>ModelicaReference</b> package is <b>free</b> software;
-it can be redistributed and/or modified
-under the terms of the <b>Modelica license</b>, see the license conditions
-and the accompanying <b>disclaimer</b>
-<a href=\"Modelica://Modelica.UsersGuide.ModelicaLicense\">here</a>.</i>
-</p><br>
-</html>", revisions="<html>
-
-=======
   extends ModelicaReference.Icons.Information;
 
 class ModelicaGrammar "Modelica Grammar"
@@ -52,7 +17,6 @@
 specification except for removal of some unnecessary parentheses, grouping of
 some common terms, and reformatting for easier readability. The following
 typographic conventions are used:
->>>>>>> df6b7669
 <ul>
 <li>Keywords are set in <b>boldface</b>.</li>
 <li>Literals other than keywords are <font color=\"green\">\"</font><tt>quoted-monospaced</tt><font color=\"green\">\"</font> text.</li>
@@ -6250,7 +6214,7 @@
 
 annotation (__Dymola_DocumentationClass=true,
      dateModified="2010-10-06 17:00:00Z",
-     revisionId="$Id::                                       $",
+     revisionId="$Id:: package.mo 4314 2010-10-13 15:29:59Z #$",
      Documentation(info="<html>
 <p>
 This package is a reference to Modelica keywords,

--- conflicted
+++ resolved
@@ -135,19 +135,11 @@
 
 </html>"));
     end Surface;
-<<<<<<< HEAD
-	
-	model Vector "Animation of a moveable vector-quantity (the length is not fixed in meters)"
-      extends Modelica.Utilities.Internal.PartialModelicaServices.Animation.PartialVector;
-	  
-	  annotation (Documentation(info="<html>
-=======
 
     model Vector "Animation of a moveable vector-quantity (the length is not fixed in meters)"
       extends Modelica.Utilities.Internal.PartialModelicaServices.Animation.PartialVector;
 
   annotation (Documentation(info="<html>
->>>>>>> 9c3d9dfb
 <p>
 The interface of this model is documented at
 <a href=\"modelica://Modelica.Mechanics.MultiBody.Visualizers.Advanced.Vector\">Modelica.Mechanics.MultiBody.Visualizers.Advanced.Vector</a>.<br>
@@ -156,11 +148,7 @@
 </p>
 
 </html>"));
-<<<<<<< HEAD
-	end Vector;
-=======
     end Vector;
->>>>>>> 9c3d9dfb
   end Animation;
 
   package ExternalReferences "Library of functions to access external resources"

within ModelicaTest;
package Rotational "Test models for Modelica.Mechanics.Rotational"
  extends Modelica.Icons.ExamplesPackage;

  package ForUsersGuide "Models used as screenshot for the users guide"
    extends Modelica.Icons.ExamplesPackage;

    model SimpleDriveTrain
      extends Modelica.Icons.Example;

      Modelica.Blocks.Sources.Sine sine(f=1) annotation (Placement(
            transformation(extent={{-80,0},{-60,20}})));
      Modelica.Mechanics.Rotational.Sources.Torque torque(useSupport=true)
        annotation (Placement(transformation(extent={{-40,0},{-20,20}})));
      Modelica.Mechanics.Rotational.Components.Fixed fixed annotation (
          Placement(transformation(extent={{-40,-20},{-20,0}})));
      Modelica.Mechanics.Rotational.Components.Inertia J1(
        J=0.2,
        phi(start=0, fixed=true),
        w(start=0, fixed=true)) annotation (Placement(transformation(extent={{-10,
                0},{10,20}})));
      Modelica.Mechanics.Rotational.Components.IdealGear gear(ratio=5,
          useSupport=true) annotation (Placement(transformation(extent={{20,0},
                {40,20}})));
      Modelica.Mechanics.Rotational.Components.Inertia J2(J=5) annotation (
          Placement(transformation(extent={{50,0},{70,20}})));
    equation
      connect(sine.y, torque.tau) annotation (Line(
          points={{-59,10},{-42,10}}, color={0,0,127}));
      connect(torque.support, fixed.flange) annotation (Line(
          points={{-30,0},{-30,-10}}));
      connect(torque.flange, J1.flange_a) annotation (Line(
          points={{-20,10},{-10,10}}));
      connect(gear.flange_b, J2.flange_a) annotation (Line(
          points={{40,10},{50,10}}));
      connect(fixed.flange, gear.support) annotation (Line(
          points={{-30,-10},{30,-10},{30,0}}));
      connect(J1.flange_b, gear.flange_a) annotation (Line(
          points={{10,10},{20,10}}));
      annotation (experiment(StopTime=1.1));
    end SimpleDriveTrain;

    model ConnectionPossibilities
      extends Modelica.Icons.Example;

      Modelica.Mechanics.Rotational.Components.Inertia inertia1(
        J=1,
        phi(fixed=true, start=0),
        w(fixed=true, start=0)) annotation (Placement(transformation(extent={{-60,
                40},{-40,60}})));
      Modelica.Mechanics.Rotational.Components.Inertia inertia2(J=1)
        annotation (Placement(transformation(extent={{-20,40},{0,60}})));
      Modelica.Mechanics.Rotational.Components.Inertia inertia3(
        J=1,
        phi(fixed=true, start=0),
        w(fixed=true, start=0)) annotation (Placement(transformation(extent={{-60,
                -20},{-40,0}})));
      Modelica.Mechanics.Rotational.Components.Inertia inertia4(
        J=1,
        phi(fixed=true, start=0),
        w(fixed=true, start=0)) annotation (Placement(transformation(extent={{
                30,-20},{50,0}})));
      Modelica.Mechanics.Rotational.Components.Spring spring1(c=1e4)
        annotation (Placement(transformation(extent={{-30,-20},{-10,0}})));
      Modelica.Mechanics.Rotational.Components.Spring spring2(c=1e4)
        annotation (Placement(transformation(extent={{0,-20},{20,0}})));

    equation
      connect(inertia1.flange_b, inertia2.flange_a) annotation (Line(
          points={{-40,50},{-20,50}}));
      connect(inertia3.flange_b, spring1.flange_a) annotation (Line(
          points={{-40,-10},{-30,-10}}));
      connect(spring1.flange_b, spring2.flange_a) annotation (Line(
          points={{-10,-10},{0,-10}}));
      connect(spring2.flange_b, inertia4.flange_a) annotation (Line(
          points={{20,-10},{30,-10}}));
      annotation (experiment(StopTime=1.1));
    end ConnectionPossibilities;

    model SupportTorque1
      extends Modelica.Icons.Example;

      Modelica.Blocks.Sources.Sine sine2(f=1) annotation (Placement(
            transformation(extent={{-100,0},{-80,20}})));
      Modelica.Mechanics.Rotational.Sources.Torque torque2(useSupport=true)
        annotation (Placement(transformation(extent={{-60,0},{-40,20}})));
      Modelica.Mechanics.Rotational.Components.Fixed fixed1 annotation (
          Placement(transformation(extent={{-60,-20},{-40,0}})));
      Modelica.Mechanics.Rotational.Components.Inertia inertia3(
        J=1,
        phi(fixed=true, start=0),
        w(fixed=true, start=0)) annotation (Placement(transformation(extent={{-30,
                0},{-10,20}})));
      Modelica.Mechanics.Rotational.Components.IdealGear idealGear2(ratio=1,
          useSupport=true) annotation (Placement(transformation(extent={{0,0},{
                20,20}})));
      Modelica.Mechanics.Rotational.Components.Inertia inertia4(J=1)
        annotation (Placement(transformation(extent={{60,0},{80,20}})));
      Modelica.Mechanics.Rotational.Components.BearingFriction bearingFriction1(
         useSupport=true) annotation (Placement(transformation(extent={{30,0},{
                50,20}})));
    equation
      connect(sine2.y, torque2.tau) annotation (Line(
          points={{-79,10},{-62,10}}, color={0,0,127}));
      connect(torque2.support, fixed1.flange) annotation (Line(
          points={{-50,0},{-50,-10}}));
      connect(torque2.flange, inertia3.flange_a) annotation (Line(
          points={{-40,10},{-30,10}}));
      connect(fixed1.flange, idealGear2.support) annotation (Line(
          points={{-50,-10},{10,-10},{10,0}}));
      connect(inertia3.flange_b, idealGear2.flange_a) annotation (Line(
          points={{-10,10},{0,10}}));
      connect(idealGear2.flange_b, bearingFriction1.flange_a) annotation (Line(
          points={{20,10},{30,10}}));
      connect(bearingFriction1.flange_b, inertia4.flange_a) annotation (Line(
          points={{50,10},{60,10}}));
      connect(fixed1.flange, bearingFriction1.support) annotation (Line(
          points={{-50,-10},{40,-10},{40,0}}));
      annotation (experiment(StopTime=1.1));
    end SupportTorque1;

    model Directions
      extends Modelica.Icons.Example;

      Modelica.Blocks.Sources.Sine sine(f=1) annotation (Placement(
            transformation(extent={{-80,50},{-60,70}})));
      Modelica.Mechanics.Rotational.Sources.Torque torque(useSupport=true)
        annotation (Placement(transformation(extent={{-44,50},{-24,70}})));
      Modelica.Mechanics.Rotational.Components.Inertia J1(
        J=0.2,
        phi(fixed=true, start=0),
        w(fixed=true, start=0)) annotation (Placement(transformation(extent={{-10,
                50},{10,70}})));
      Modelica.Mechanics.Rotational.Components.IdealGear gear(ratio=5,
          useSupport=true) annotation (Placement(transformation(extent={{20,50},
                {40,70}})));
      Modelica.Mechanics.Rotational.Components.Inertia J2(J=5) annotation (
          Placement(transformation(extent={{52,50},{72,70}})));
      Modelica.Blocks.Sources.Sine sine1(f=1) annotation (Placement(
            transformation(extent={{-80,-10},{-60,10}})));
      Modelica.Mechanics.Rotational.Sources.Torque torque1(useSupport=true)
        annotation (Placement(transformation(extent={{-44,-10},{-24,10}})));
      Modelica.Mechanics.Rotational.Components.Inertia J3(
        J=0.2,
        phi(fixed=true, start=0),
        w(fixed=true, start=0)) annotation (Placement(transformation(extent={{-10,
                -10},{10,10}})));
      Modelica.Mechanics.Rotational.Components.IdealGear gear1(ratio=1/5,
          useSupport=true) annotation (Placement(transformation(extent={{40,-10},
                {20,10}})));
      Modelica.Mechanics.Rotational.Components.Inertia J4(J=5) annotation (
          Placement(transformation(extent={{52,-10},{72,10}})));
      Modelica.Blocks.Sources.Sine sine2(f=1) annotation (Placement(
            transformation(extent={{-80,-70},{-60,-50}})));
      Modelica.Mechanics.Rotational.Sources.Torque torque2(useSupport=true)
        annotation (Placement(transformation(extent={{-44,-70},{-24,-50}})));
      Modelica.Mechanics.Rotational.Components.Inertia J5(
        J=0.2,
        phi(fixed=true, start=0),
        w(fixed=true, start=0)) annotation (Placement(transformation(extent={{-10,
                -70},{10,-50}})));
      Modelica.Mechanics.Rotational.Components.IdealGear gear2(ratio=1/5,
          useSupport=true) annotation (Placement(transformation(extent={{40,-70},
                {20,-50}})));
      Modelica.Mechanics.Rotational.Components.Inertia J6(J=5) annotation (
          Placement(transformation(extent={{72,-70},{52,-50}})));
      Modelica.Mechanics.Rotational.Components.Fixed fixed1 annotation (
          Placement(transformation(extent={{-10,30},{10,50}})));
      Modelica.Mechanics.Rotational.Components.Fixed fixed2 annotation (
          Placement(transformation(extent={{-10,-26},{10,-6}})));
      Modelica.Mechanics.Rotational.Components.Fixed fixed3 annotation (
          Placement(transformation(extent={{-10,-90},{10,-70}})));
    equation
      connect(sine.y, torque.tau) annotation (Line(
          points={{-59,60},{-46,60}}, color={0,0,127}));
      connect(torque.flange, J1.flange_a) annotation (Line(
          points={{-24,60},{-10,60}}));
      connect(gear.flange_b, J2.flange_a) annotation (Line(
          points={{40,60},{52,60}}));
      connect(J1.flange_b, gear.flange_a) annotation (Line(
          points={{10,60},{20,60}}));
      connect(sine1.y, torque1.tau) annotation (Line(
          points={{-59,0},{-46,0}}, color={0,0,127}));
      connect(torque1.flange, J3.flange_a) annotation (Line(
          points={{-24,0},{-10,0}}));
      connect(J3.flange_b, gear1.flange_b) annotation (Line(
          points={{10,0},{20,0}}));
      connect(gear1.flange_a, J4.flange_a) annotation (Line(
          points={{40,0},{52,0}}));
      connect(sine2.y, torque2.tau) annotation (Line(
          points={{-59,-60},{-46,-60}}, color={0,0,127}));
      connect(torque2.flange, J5.flange_a) annotation (Line(
          points={{-24,-60},{-10,-60}}));
      connect(J5.flange_b, gear2.flange_b) annotation (Line(
          points={{10,-60},{20,-60}}));
      connect(gear2.flange_a, J6.flange_b) annotation (Line(
          points={{40,-60},{52,-60}}));
      connect(torque.support, fixed1.flange) annotation (Line(
          points={{-34,50},{-34,40},{0,40}}));
      connect(fixed1.flange, gear.support) annotation (Line(
          points={{0,40},{30,40},{30,50}}));
      connect(torque1.support, fixed2.flange) annotation (Line(
          points={{-34,-10},{-34,-16},{0,-16}}));
      connect(fixed2.flange, gear1.support) annotation (Line(
          points={{0,-16},{30,-16},{30,-10}}));
      connect(torque2.support, fixed3.flange) annotation (Line(
          points={{-34,-70},{-34,-80},{0,-80}}));
      connect(fixed3.flange, gear2.support) annotation (Line(
          points={{0,-80},{30,-80},{30,-70}}));
      annotation (Diagram(coordinateSystem(preserveAspectRatio=false, extent={{
                -100,-100},{100,100}}), graphics={Polygon(
                  points={{-23,87},{-13,84},{-23,81},{-23,87}},
                  fillPattern=FillPattern.Solid),Line(points={{-23,84},{-53,84}}),Text(
                  extent={{-18,88},{72,80}},
                  textString="(positive) axis of rotation")}), experiment(
            StopTime=2));
    end Directions;

    model Directions2
      extends Modelica.Icons.Example;

      Modelica.Mechanics.Rotational.Components.Inertia J2(
        J=5,
        phi(fixed=true, start=0),
        w(fixed=true, start=0)) annotation (Placement(transformation(extent={{-60,
                55},{-40,75}})));
      Modelica.Mechanics.Rotational.Components.Inertia J4(
        J=5,
        phi(fixed=true, start=0),
        w(fixed=true, start=0)) annotation (Placement(transformation(extent={{-8,
                55},{12,75}})));
      Modelica.Mechanics.Rotational.Components.Inertia J6(
        J=5,
        phi(fixed=true, start=0),
        w(fixed=true, start=0)) annotation (Placement(transformation(extent={{
                65,55},{45,75}})));
      Modelica.Mechanics.Rotational.Components.Inertia inertia1(
        J=1,
        phi(fixed=true, start=0),
        w(fixed=true, start=0)) annotation (Placement(transformation(extent={{-30,
                -10},{-10,10}})));
      Modelica.Mechanics.Rotational.Components.Inertia inertia2(
        J=1,
        phi(fixed=true, start=0),
        w(fixed=true, start=0)) annotation (Placement(transformation(extent={{
                10,-10},{30,10}})));
      Modelica.Mechanics.Rotational.Components.Inertia inertia3(
        J=1,
        phi(fixed=true, start=0),
        w(fixed=true, start=0)) annotation (Placement(transformation(extent={{-80,
                -100},{-60,-80}})));
      Modelica.Mechanics.Rotational.Components.Inertia inertia4(
        J=1,
        phi(fixed=true, start=0),
        w(fixed=true, start=0)) annotation (Placement(transformation(extent={{-6,
                -64},{-26,-44}})));
      Modelica.Mechanics.Rotational.Components.Inertia inertia5(
        J=1,
        phi(fixed=true, start=0),
        w(fixed=true, start=0)) annotation (Placement(transformation(extent={{0,
                -100},{20,-80}})));
      Modelica.Mechanics.Rotational.Components.Inertia inertia6(
        J=1,
        phi(fixed=true, start=0),
        w(fixed=true, start=0)) annotation (Placement(transformation(
            origin={40,-50},
            extent={{-10,10},{10,-10}},
            rotation=90)));
      Modelica.Mechanics.Rotational.Sources.Torque torque1(useSupport=true)
        annotation (Placement(transformation(extent={{-60,-10},{-40,10}})));
      Modelica.Mechanics.Rotational.Sources.Torque torque2(useSupport=true)
        annotation (Placement(transformation(extent={{60,-10},{40,10}})));
      Modelica.Blocks.Sources.Sine sine1(f=1) annotation (Placement(
            transformation(extent={{-90,-10},{-70,10}})));
      Modelica.Blocks.Sources.Sine sine2(f=1) annotation (Placement(
            transformation(extent={{90,-10},{70,10}})));
      Modelica.Mechanics.Rotational.Components.IdealPlanetary idealPlanetary1(
          ratio=2) annotation (Placement(transformation(extent={{-50,-100},{-30,
                -80}})));
      Modelica.Mechanics.Rotational.Components.IdealPlanetary idealPlanetary2(
          ratio=2) annotation (Placement(transformation(extent={{60,-100},{80,-80}})));
      Modelica.Mechanics.Rotational.Components.Fixed fixed1 annotation (
          Placement(transformation(extent={{-60,-27},{-40,-7}})));
      Modelica.Mechanics.Rotational.Components.Fixed fixed2 annotation (
          Placement(transformation(extent={{40,-24},{60,-4}})));
    equation
      connect(torque1.flange, inertia1.flange_a) annotation (Line(
          points={{-40,0},{-37.5,0},{-37.5,0},{-35,0},{-35,
              0},{-30,0}}));
      connect(sine1.y, torque1.tau) annotation (Line(
          points={{-69,0},{-67.25,0},{-67.25,0},{-65.5,0},
              {-65.5,0},{-62,0}}, color={0,0,127}));
      connect(torque2.flange, inertia2.flange_b) annotation (Line(
          points={{40,0},{37.5,0},{37.5,0},{35,0},{35,0},
              {30,0}}));
      connect(sine2.y, torque2.tau) annotation (Line(
          points={{69,0},{67.25,0},{67.25,0},{65.5,0},{
              65.5,0},{62,0}}, color={0,0,127}));
      connect(idealPlanetary1.sun, inertia3.flange_b) annotation (Line(
          points={{-50,-90},{-60,-90}}));
      connect(idealPlanetary1.carrier, inertia4.flange_b) annotation (Line(
          points={{-50,-86},{-56,-86},{-56,-54},{-26,-54}}));
      connect(inertia5.flange_b, idealPlanetary2.sun) annotation (Line(
          points={{20,-90},{60,-90}}));
      connect(inertia6.flange_a, idealPlanetary2.carrier) annotation (Line(
          points={{40,-60},{40,-86},{60,-86}}));
      connect(torque1.support, fixed1.flange) annotation (Line(
          points={{-50,-10},{-50,-17}}));
      connect(fixed2.flange, torque2.support) annotation (Line(
          points={{50,-14},{50,-10}}));
      annotation (Diagram(coordinateSystem(
            preserveAspectRatio=false,
            extent={{-100,-100},{100,100}}),
              graphics={Text(
                  extent={{-28,94},{62,86}},
                  textString="(positive) axis of rotation"),Line(points={{-61,
              65},{-80,65}}),Polygon(
                  points={{-68,67},{-61,65},{-68,63},{-68,67}},
                  fillPattern=FillPattern.Solid),Text(
                  extent={{-57,69},{-91,73}},
                  textString="J2.flange_a.tau"),Line(points={{-42,45},{-61,45}}),Polygon(
                  points={{-49,47},{-42,45},{-49,43},{-49,47}},
                  fillPattern=FillPattern.Solid),Text(
                  extent={{-33,38},{-67,42}},
                  textString="J2.w"),Line(points={{-9,65},{-28,65}}),
              Polygon(
                  points={{-16,67},{-9,65},{-16,63},{-16,67}},
                  fillPattern=FillPattern.Solid),Text(
                  extent={{-5,69},{-39,73}},
                  textString="J4.flange_a.tau"),Line(points={{10,45},{-9,45}}),Polygon(
                  points={{3,47},{10,45},{3,43},{3,47}},
                  fillPattern=FillPattern.Solid),Text(
                  extent={{19,38},{-15,42}},
                  textString="J4.w"),Line(points={{44,65},{25,65}}),
              Polygon(
                  points={{37,67},{44,65},{37,63},{37,67}},
                  fillPattern=FillPattern.Solid),Text(
                  extent={{48,69},{14,73}},
                  textString="J6.flange_b.tau"),Line(points={{63,45},{44,45}}),Polygon(
                  points={{56,47},{63,45},{56,43},{56,47}},
                  fillPattern=FillPattern.Solid),Text(
                  extent={{72,38},{38,42}},
                  textString="J6.w"),Line(points={{-32,90},{-62,90}}),
              Polygon(
                  points={{-32,93},{-22,90},{-32,87},{-32,93}},
                  fillPattern=FillPattern.Solid),Text(
                  extent={{-19,24},{71,16}},
                  textString="(positive) axis of rotation"),Line(points={{-23,
              20},{-53,20}}),Polygon(
                  points={{-23,23},{-13,20},{-23,17},{-23,23}},
                  fillPattern=FillPattern.Solid),Polygon(
                  points={{-47,-47},{-54,-49},{-47,-51},{-47,-47}},
                  fillPattern=FillPattern.Solid),Line(points={{-52,-49},{-33,-49}}),Line(points={{31.5,-79.5},{31.5,-60.5}}),
              Polygon(
                  points={{29.5,-75.5},{31.5,-82.5},{33.5,-75.5},{29.5,-75.5}},
                  fillPattern=FillPattern.Solid)}), experiment(StopTime=2));
    end Directions2;

    model Directions3
      extends Modelica.Icons.Example;

      Modelica.Mechanics.Rotational.Components.Inertia J1(
        J=1,
        phi(fixed=true, start=0),
        w(fixed=true, start=0)) annotation (Placement(transformation(extent={{-80,
                40},{-60,60}})));
      Modelica.Mechanics.Rotational.Components.Inertia J2(J=1) annotation (
          Placement(transformation(extent={{-20,40},{-40,60}})));
      Modelica.Mechanics.Rotational.Components.Inertia J3(
        J=1,
        phi(fixed=true, start=0),
        w(fixed=true, start=0)) annotation (Placement(transformation(extent={{
                20,40},{40,60}})));
      Modelica.Mechanics.Rotational.Components.Inertia J4(J=1) annotation (
          Placement(transformation(extent={{60,40},{80,60}})));
    equation
      connect(J1.flange_b, J2.flange_b) annotation (Line(
          points={{-60,50},{-40,50}}));
      connect(J3.flange_b, J4.flange_b) annotation (Line(
          points={{40,50},{50,50},{50,30},{90,30},{90,50},{80,50}}));
      annotation (Diagram(coordinateSystem(preserveAspectRatio=false, extent={{
                -100,-100},{100,100}}), graphics={Line(points={{-60,66},{-80,66}}),Polygon(
                  points={{-67,68},{-60,66},{-67,64},{-67,68}},
                  fillPattern=FillPattern.Solid),Polygon(
                  points={{-34,68},{-41,66},{-34,64},{-34,68}},
                  fillPattern=FillPattern.Solid),Line(points={{-20,66},{-39,66}}),Text(
                  extent={{-10,60},{14,40}},
                  textString="="),Line(points={{40,66},{20,66}}),
              Polygon(
                  points={{33,68},{40,66},{33,64},{33,68}},
                  fillPattern=FillPattern.Solid),Line(points={{80,66},{60,66}}),Polygon(
                  points={{73,68},{80,66},{73,64},{73,68}},
                  fillPattern=FillPattern.Solid)}), experiment(StopTime=2));
    end Directions3;
  end ForUsersGuide;

  package InitializationConversion
    extends Modelica.Icons.ExamplesPackage;
    model Inertia
      extends Modelica.Icons.Example;

      Modelica.Mechanics.Rotational.Components.Inertia inertia1(
        J=1,
        phi(start=0.017453292519943, fixed=true),
        w(start=2, fixed=true)) annotation (Placement(transformation(extent={{-90,
                40},{-70,60}})));
      Modelica.Mechanics.Rotational.Components.Inertia inertia2(
        J=1,
        stateSelect=StateSelect.default,
        w(fixed=true, start=2),
        phi(fixed=false, start=0.017453292519943),
        a(fixed=true, start=0)) annotation (Placement(transformation(extent={{-10,
                40},{10,60}})));
      Modelica.Mechanics.Rotational.Components.Inertia inertia3(
        J=1,
        stateSelect=StateSelect.prefer,
        a(fixed=false),
        phi(fixed=true, start=0),
        w(fixed=true, start=0)) annotation (Placement(transformation(extent={{
                40,40},{60,60}})));
      Modelica.Mechanics.Rotational.Components.Inertia inertia4(
        J=1,
        stateSelect=StateSelect.always,
        a(fixed=false),
        w(fixed=true, start=-2),
        phi(fixed=true, start=-0.017453292519943)) annotation (Placement(
            transformation(extent={{80,40},{100,60}})));
      Modelica.Mechanics.Rotational.Components.Inertia inertia5(
        J=1,
        stateSelect=StateSelect.avoid,
        a(fixed=false),
        w(fixed=true, start=33),
        phi(fixed=true, start=0.38397243543875)) annotation (Placement(
            transformation(extent={{-90,0},{-70,20}})));
      Modelica.Mechanics.Rotational.Components.Inertia inertia6(
        J=1,
        a(fixed=true, start=44),
        phi(fixed=false),
        w(fixed=true, start=0)) annotation (Placement(transformation(extent={{-10,
                0},{10,20}})));
      Modelica.Mechanics.Rotational.Components.Inertia inertia7(
        J=1,
        a(fixed=true, start=3),
        phi(fixed=true, start=0.017453292519943),
        w(fixed=true, start=2)) annotation (Placement(transformation(extent={{
                20,0},{40,20}})));
      Modelica.Mechanics.Rotational.Components.Inertia inertia7a(
        J=1,
        a(start=3),
        phi(start=0.017453292519943),
        w(start=2, fixed=true)) annotation (Placement(transformation(extent={{
                80,0},{100,20}})));
      Modelica.Mechanics.Rotational.Components.Inertia inertia8(
        J=1,
        w(fixed=true, start=0),
        a(fixed=true, start=0),
        phi(fixed=false, start=0)) annotation (Placement(transformation(extent=
                {{-80,-40},{-60,-20}})));
      Modelica.Mechanics.Rotational.Components.Inertia inertia8a(
        J=1,
        phi(fixed=true, start=0),
        w(start=0, fixed=true)) annotation (Placement(transformation(extent={{-20,
                -40},{0,-20}})));
      Modelica.Mechanics.Rotational.Components.Inertia inertia9(
        J=1,
        a(fixed=true, start=33),
        w(fixed=true, start=22),
        phi(fixed=true, start=0.19198621771938)) annotation (Placement(
            transformation(extent={{20,-40},{40,-20}})));
      Modelica.Mechanics.Rotational.Components.Inertia inertia9a(
        J=1,
        a(start=33),
        phi(start=0.19198621771938),
        w(start=22, fixed=true)) annotation (Placement(transformation(extent={{
                80,-40},{100,-20}})));
      Modelica.Mechanics.Rotational.Components.Spring spring(c=10000)
        annotation (Placement(transformation(extent={{-40,40},{-20,60}})));
      Modelica.Mechanics.Rotational.Components.Fixed fixed annotation (
          Placement(transformation(extent={{-60,40},{-40,60}})));
      Modelica.Mechanics.Rotational.Components.Spring spring1(c=10000)
        annotation (Placement(transformation(extent={{50,0},{70,20}})));
      Modelica.Mechanics.Rotational.Components.Spring spring2(c=10000)
        annotation (Placement(transformation(extent={{-40,0},{-20,20}})));
      Modelica.Mechanics.Rotational.Components.Fixed fixed1 annotation (
          Placement(transformation(extent={{-60,0},{-40,20}})));
      Modelica.Mechanics.Rotational.Components.Spring spring3(c=10000)
        annotation (Placement(transformation(extent={{-50,-40},{-30,-20}})));
      Modelica.Mechanics.Rotational.Components.Spring spring4(c=10000)
        annotation (Placement(transformation(extent={{50,-40},{70,-20}})));
    equation
      connect(spring.flange_b, inertia2.flange_a) annotation (Line(
          points={{-20,50},{-10,50}}));
      connect(fixed.flange, spring.flange_a) annotation (Line(
          points={{-50,50},{-40,50}}));
      connect(inertia7.flange_b, spring1.flange_a) annotation (Line(
          points={{40,10},{50,10}}));
      connect(spring1.flange_b, inertia7a.flange_a) annotation (Line(
          points={{70,10},{80,10}}));
      connect(spring2.flange_b, inertia6.flange_a) annotation (Line(
          points={{-20,10},{-10,10}}));
      connect(fixed1.flange, spring2.flange_a) annotation (Line(
          points={{-50,10},{-40,10}}));
      connect(inertia8.flange_b, spring3.flange_a) annotation (Line(
          points={{-60,-30},{-50,-30}}));
      connect(spring3.flange_b, inertia8a.flange_a) annotation (Line(
          points={{-30,-30},{-20,-30}}));
      connect(inertia9.flange_b, spring4.flange_a) annotation (Line(
          points={{40,-30},{50,-30}}));
      connect(spring4.flange_b, inertia9a.flange_a) annotation (Line(
          points={{70,-30},{80,-30}}));
      annotation (experiment(StopTime=1.1), Diagram(graphics={Rectangle(
              extent={{-90,98},{90,64}},
              lineColor={255,170,85},
              fillColor={255,213,170},
              fillPattern=FillPattern.Solid), Text(
              extent={{-80,100},{80,60}},
              textColor={0,0,255},
              fillColor={255,213,170},
              fillPattern=FillPattern.Solid,
              textString="Since the initialization was changed some elements here
are redundant (e.g. inertia4, inertia5).
But for compatibility reasons they were not deleted yet.")}));
    end Inertia;

    model SpringDamper
      extends Modelica.Icons.Example;

      Modelica.Mechanics.Rotational.Components.Fixed fixed annotation (
          Placement(transformation(extent={{-100,60},{-80,80}})));
      Modelica.Mechanics.Rotational.Components.Inertia inertia1(J=1)
        annotation (Placement(transformation(extent={{-40,60},{-20,80}})));
      Modelica.Mechanics.Rotational.Components.Inertia inertia2(J=1)
        annotation (Placement(transformation(extent={{-40,20},{-20,40}})));
      Modelica.Mechanics.Rotational.Components.Inertia inertia3(J=1)
        annotation (Placement(transformation(extent={{-40,-20},{-20,0}})));
      Modelica.Mechanics.Rotational.Components.Inertia inertia4(J=1, w(fixed=
              true, start=0)) annotation (Placement(transformation(extent={{-40,
                -60},{-20,-40}})));
      Modelica.Mechanics.Rotational.Components.Inertia inertia5(J=1, phi(fixed=
              true, start=0)) annotation (Placement(transformation(extent={{-40,
                -100},{-20,-80}})));
      Modelica.Mechanics.Rotational.Components.Inertia inertia6(
        J=1,
        phi(fixed=true, start=0),
        w(fixed=true, start=0)) annotation (Placement(transformation(extent={{
                20,40},{40,60}})));
      Modelica.Mechanics.Rotational.Components.Inertia inertia7(J=1)
        annotation (Placement(transformation(extent={{74,40},{94,60}})));
      Modelica.Mechanics.Rotational.Components.SpringDamper springDamper1(
        c=1e4,
        d=10,
        w_rel(start=2, fixed=true),
        phi_rel(start=1, fixed=true)) annotation (Placement(transformation(
              extent={{-70,60},{-50,80}})));
      Modelica.Mechanics.Rotational.Components.SpringDamper springDamper2(
        c=1e4,
        d=10,
        stateSelect=StateSelect.prefer,
        a_rel(fixed=true),
        w_rel(fixed=true, start=-2),
        phi_rel(fixed=false, start=-1)) annotation (Placement(transformation(
              extent={{-70,20},{-50,40}})));
      Modelica.Mechanics.Rotational.Components.SpringDamper springDamper3(
        c=1e4,
        d=10,
        stateSelect=StateSelect.always,
        a_rel(fixed=false),
        w_rel(fixed=true, start=2),
        phi_rel(fixed=true, start=1)) annotation (Placement(transformation(
              extent={{-70,-20},{-50,0}})));
      Modelica.Mechanics.Rotational.Components.SpringDamper springDamper4(
        c=1e4,
        d=10,
        stateSelect=StateSelect.avoid,
        a_rel(fixed=false),
        phi_rel(fixed=true),
        w_rel(fixed=false)) annotation (Placement(transformation(extent={{-70,-60},
                {-50,-40}})));
      Modelica.Mechanics.Rotational.Components.SpringDamper springDamper5(
        c=1e4,
        d=10,
        stateSelect=StateSelect.never,
        a_rel(fixed=false),
        phi_rel(fixed=false),
        w_rel(fixed=true, start=3)) annotation (Placement(transformation(extent=
               {{-70,-100},{-50,-80}})));
      Modelica.Mechanics.Rotational.Components.Spring spring(c=1e4) annotation (
         Placement(transformation(extent={{48,40},{68,60}})));
      Modelica.Mechanics.Rotational.Components.RelativeStates relativeStates(
          phi_rel(fixed=true), w_rel(fixed=true)) annotation (Placement(
            transformation(extent={{48,20},{68,40}})));
    equation
      connect(springDamper1.flange_a, fixed.flange) annotation (Line(
          points={{-70,70},{-90,70}}));
      connect(springDamper1.flange_b, inertia1.flange_a) annotation (Line(
          points={{-50,70},{-40,70}}));
      connect(inertia2.flange_a, springDamper2.flange_b) annotation (Line(
          points={{-40,30},{-50,30}}));
      connect(springDamper2.flange_a, fixed.flange) annotation (Line(
          points={{-70,30},{-80,30},{-80,70},{-90,70}}));
      connect(inertia3.flange_a, springDamper3.flange_b) annotation (Line(
          points={{-40,-10},{-50,-10}}));
      connect(springDamper3.flange_a, fixed.flange) annotation (Line(
          points={{-70,-10},{-80,-10},{-80,70},{-90,70}}));
      connect(inertia4.flange_a, springDamper4.flange_b) annotation (Line(
          points={{-40,-50},{-50,-50}}));
      connect(springDamper4.flange_a, fixed.flange) annotation (Line(
          points={{-70,-50},{-80,-50},{-80,70},{-90,70}}));
      connect(inertia5.flange_a, springDamper5.flange_b) annotation (Line(
          points={{-40,-90},{-50,-90}}));
      connect(springDamper5.flange_a, fixed.flange) annotation (Line(
          points={{-70,-90},{-80,-90},{-80,70},{-90,70}}));
      connect(inertia6.flange_b, spring.flange_a) annotation (Line(
          points={{40,50},{48,50}}));
      connect(spring.flange_b, inertia7.flange_a) annotation (Line(
          points={{68,50},{74,50}}));
      connect(relativeStates.flange_b, spring.flange_b) annotation (Line(
          points={{68,30},{68,50}}));
      connect(spring.flange_a, relativeStates.flange_a) annotation (Line(
          points={{48,50},{48,30}}));
      annotation (experiment(StopTime=1.1), Diagram(graphics={Polygon(
                  points={{-72,86},{-72,54},{-14,54},{-14,6},{-72,6},{-72,-32},
                {100,-32},{100,20},{10,20},{10,86},{-72,86}},
                  lineColor={255,170,85},
                  fillColor={255,213,170},
                  fillPattern=FillPattern.Solid),Text(
                  extent={{10,20},{90,-30}},
                  textColor={0,0,255},
                  textString="This two parts are identical
concerning structure, parameters
and initialization.
But for compatibility reasons
they were not deleted yet.")}));
    end SpringDamper;

  end InitializationConversion;

  model TestSpeed
    extends Modelica.Icons.Example;

    Modelica.Mechanics.Rotational.Sources.Speed speed1(f_crit=5, useSupport=
          false) annotation (Placement(transformation(extent={{-20,60},{0,80}})));
    Modelica.Mechanics.Rotational.Components.Inertia inertia1(J=1) annotation (
        Placement(transformation(extent={{20,60},{40,80}})));
    Modelica.Mechanics.Rotational.Sources.Speed speed2(
      f_crit=5,
      exact=true,
      useSupport=false) annotation (Placement(transformation(extent={{-20,20},{
              0,40}})));
    Modelica.Mechanics.Rotational.Components.Inertia inertia2(J=1) annotation (
        Placement(transformation(extent={{20,20},{40,40}})));
    Modelica.Blocks.Sources.Sine sine2(f=1) annotation (Placement(
          transformation(extent={{-60,20},{-40,40}})));
    Modelica.Blocks.Sources.Step step(startTime=0.5) annotation (Placement(
          transformation(extent={{-60,60},{-40,80}})));
    Modelica.Mechanics.Translational.Sources.Speed speed3(f_crit=5, s(start=1))
      annotation (Placement(transformation(extent={{-20,-20},{0,0}})));
    Modelica.Mechanics.Translational.Components.Mass mass1(m=2) annotation (
        Placement(transformation(extent={{20,-20},{40,0}})));
    Modelica.Blocks.Sources.Step step1(startTime=0.5) annotation (Placement(
          transformation(extent={{-60,-20},{-40,0}})));
    Modelica.Mechanics.Translational.Sources.Speed speed4(exact=true, s(start=1))
      annotation (Placement(transformation(extent={{-20,-60},{0,-40}})));
    Modelica.Mechanics.Translational.Components.Mass mass2(m=2) annotation (
        Placement(transformation(extent={{20,-60},{40,-40}})));
    Modelica.Blocks.Sources.Sine sine4(f=1) annotation (Placement(
          transformation(extent={{-60,-60},{-40,-40}})));
  equation
    connect(speed1.flange, inertia1.flange_a)
      annotation (Line(points={{0,70},{20,70}}));
    connect(speed2.flange, inertia2.flange_a)
      annotation (Line(points={{0,30},{20,30}}));
    connect(sine2.y, speed2.w_ref)
      annotation (Line(points={{-39,30},{-22,30}}, color={0,0,127}));
    connect(step.y, speed1.w_ref)
      annotation (Line(points={{-39,70},{-22,70}}, color={0,0,127}));
    connect(speed3.flange, mass1.flange_a)
      annotation (Line(points={{0,-10},{20,-10}}, color={0,127,0}));
    connect(step1.y, speed3.v_ref)
      annotation (Line(points={{-39,-10},{-22,-10}}, color={0,0,127}));
    connect(speed4.flange, mass2.flange_a)
      annotation (Line(points={{0,-50},{20,-50}}, color={0,127,0}));
    connect(sine4.y, speed4.v_ref)
      annotation (Line(points={{-39,-50},{-22,-50}}, color={0,0,127}));
    annotation (experiment(StopTime=1.1));
  end TestSpeed;

  model TestMove
    extends Modelica.Icons.Example;

    Modelica.Mechanics.MultiBody.Parts.Body Body1(
      I_33=2,
      r_CM={0,0,0},
      m=1) annotation (Placement(transformation(extent={{66,36},{86,56}})));
    Modelica.Mechanics.MultiBody.Joints.Revolute ActuatedRevolute1(
        useAxisFlange=true) annotation (Placement(transformation(extent={{32,0},
              {52,20}})));
    inner Modelica.Mechanics.MultiBody.World world(g=0) annotation (Placement(
          transformation(extent={{0,0},{20,20}})));
    Modelica.Mechanics.Rotational.Sources.Move move(useSupport=false)
      annotation (Placement(transformation(extent={{20,40},{40,60}})));
    Modelica.Blocks.Routing.Multiplex Multiplex3_1(n=3) annotation (Placement(
          transformation(extent={{-56,40},{-36,60}})));
    Modelica.Blocks.Sources.Constant Constant1(k=1) annotation (Placement(
          transformation(extent={{-100,16},{-80,36}})));
    Modelica.Blocks.Sources.Constant Constant2(k=0) annotation (Placement(
          transformation(extent={{-100,70},{-80,90}})));
    Modelica.Mechanics.Translational.Sources.Move move1 annotation (Placement(
          transformation(extent={{-20,-40},{0,-20}})));
    Modelica.Mechanics.Translational.Components.Mass slidingMass(m=2)
      annotation (Placement(transformation(extent={{20,-40},{40,-20}})));
  equation
    connect(ActuatedRevolute1.frame_b, Body1.frame_a) annotation (Line(
        points={{52,10},{62,10},{62,46},{66,46}},
        thickness=0.5));
    connect(world.frame_b, ActuatedRevolute1.frame_a) annotation (Line(
        points={{20,10},{32,10}},
        thickness=0.5));
    connect(move.flange, ActuatedRevolute1.axis)
      annotation (Line(points={{40,50},{42,50},{42,20}}));
    connect(Multiplex3_1.y, move.u)
      annotation (Line(points={{-35,50},{18,50}}, color={0,0,127}));
    connect(Constant1.y, Multiplex3_1.u[3]) annotation (Line(points={{-79,26},
            {-74,26},{-74,43},{-58,43}}, color={0,0,127}));
    connect(Constant2.y, Multiplex3_1.u[1]) annotation (Line(points={{-79,80},
            {-74,80},{-74,57},{-58,57}}, color={0,0,127}));
    connect(Constant2.y, Multiplex3_1.u[2]) annotation (Line(points={{-79,80},
            {-74,80},{-74,50},{-58,50}}, color={0,0,127}));
    connect(Multiplex3_1.y, move1.u) annotation (Line(points={{-35,50},{-28,50},
            {-28,-30},{-22,-30}}, color={0,0,127}));
    connect(move1.flange, slidingMass.flange_a)
      annotation (Line(points={{0,-30},{20,-30}}, color={0,127,0}));
    annotation (experiment(StopTime=1.1));
  end TestMove;

  model AllComponents
    extends Modelica.Icons.Example;

    Modelica.Mechanics.Rotational.Components.Inertia inertia(J=3) annotation (
        Placement(transformation(extent={{-80,80},{-60,100}})));
    Modelica.Mechanics.Rotational.Components.IdealGear idealGear(ratio=3,
        useSupport=true) annotation (Placement(transformation(extent={{-50,80},
              {-30,100}})));
    Modelica.Mechanics.Rotational.Components.IdealPlanetary idealPlanetary(
        ratio=3) annotation (Placement(transformation(extent={{-16,80},{4,100}})));
    Modelica.Mechanics.Rotational.Components.Fixed fixed annotation (Placement(
          transformation(extent={{-50,50},{-30,70}})));
    Modelica.Mechanics.Rotational.Components.Inertia inertia1(J=2) annotation (
        Placement(transformation(extent={{-50,120},{-30,140}})));
    Modelica.Mechanics.Rotational.Components.Inertia inertia2(
      J=4,
      phi(start=0, fixed=true),
      w(start=0, fixed=true)) annotation (Placement(transformation(extent={{40,
              80},{60,100}})));
    Modelica.Mechanics.Rotational.Components.Spring spring(c=1e4) annotation (
        Placement(transformation(extent={{12,80},{32,100}})));
    Modelica.Mechanics.Rotational.Components.Damper damper(
      d=10,
      phi_rel(fixed=true),
      w_rel(fixed=true)) annotation (Placement(transformation(extent={{12,98},{
              32,118}})));
    Modelica.Mechanics.Rotational.Components.SpringDamper springDamper(
      c=1e4,
      d=10,
      phi_rel0=1.7453292519943e-05,
      phi_rel(fixed=true),
      w_rel(fixed=true)) annotation (Placement(transformation(extent={{-78,120},
              {-58,140}})));
    Modelica.Mechanics.Rotational.Components.Inertia inertia3(
      J=2,
      phi(start=0.0174532925199433),
      w(start=2)) annotation (Placement(transformation(extent={{-112,120},{-92,
              140}})));
    Modelica.Mechanics.Rotational.Components.ElastoBacklash elastoBacklash(
      c=1e4,
      d=20,
      b=1.7453292519943e-07,
      phi_rel(fixed=true),
      w_rel(fixed=true)) annotation (Placement(transformation(extent={{-10,120},
              {10,140}})));
    Modelica.Mechanics.Rotational.Components.Inertia inertia4(J=2) annotation (
        Placement(transformation(extent={{20,120},{40,140}})));
    Modelica.Mechanics.Rotational.Components.BearingFriction bearingFriction(
      tau_pos=[0, 2],
      peak=1.1,
      useSupport=true) annotation (Placement(transformation(extent={{44,120},{
              64,140}})));
    Modelica.Mechanics.Rotational.Components.Clutch clutch(
      mu_pos=[0, 1],
      peak=1.1,
      cgeo=1.2,
      fn_max=1.3,
      phi_rel(fixed=true),
      w_rel(fixed=true)) annotation (Placement(transformation(extent={{-106,100},
              {-86,80}})));
    Modelica.Mechanics.Rotational.Components.Inertia inertia5(J=3) annotation (
        Placement(transformation(extent={{-136,80},{-116,100}})));
    Modelica.Blocks.Sources.Sine sine(f=1) annotation (Placement(
          transformation(extent={{-124,50},{-104,70}})));
    Modelica.Mechanics.Rotational.Components.Brake brake(useSupport=true,
        fn_max=1) annotation (Placement(transformation(extent={{80,80},{100,100}})));
    Modelica.Blocks.Sources.Sine sine1(f=1) annotation (Placement(
          transformation(
          origin={90,130},
          extent={{-10,-10},{10,10}},
          rotation=270)));
    Modelica.Mechanics.Rotational.Components.LossyGear lossyGear(useSupport=
          true, ratio=1) annotation (Placement(transformation(extent={{-140,120},
              {-120,140}})));
    Modelica.Mechanics.Rotational.Components.Inertia inertia6(
      J=2,
      a(fixed=false),
      phi(fixed=true, start=0.0174532925199433),
      w(fixed=true, start=2)) annotation (Placement(transformation(extent={{-170,
              120},{-150,140}})));
    Modelica.Mechanics.Rotational.Components.Gearbox gear2_1(
      ratio=2,
      lossTable=[0, 0.9, 1, 0, 0],
      c=1e4,
      d=10,
      useSupport=true,
      b=1.7453292519943e-07,
      phi_rel(fixed=true),
      w_rel(fixed=true)) annotation (Placement(transformation(extent={{-100,0},
              {-80,20}})));
    Modelica.Mechanics.Rotational.Components.Inertia inertia7(J=3) annotation (
        Placement(transformation(extent={{-130,0},{-110,20}})));
    Modelica.Mechanics.Rotational.Components.Inertia inertia8(
      J=3,
      phi(start=0, fixed=true),
      w(start=0, fixed=true)) annotation (Placement(transformation(extent={{-68,
              0},{-48,20}})));
    Modelica.Mechanics.Rotational.Sources.Position position(useSupport=true, w(
          fixed=true)) annotation (Placement(transformation(extent={{30,30},{50,
              50}})));
    Modelica.Mechanics.Rotational.Components.Fixed fixed1 annotation (Placement(
          transformation(extent={{-100,-20},{-80,0}})));
    Modelica.Mechanics.Rotational.Components.Fixed fixed2 annotation (Placement(
          transformation(extent={{28,10},{48,30}})));
    Modelica.Mechanics.Rotational.Components.Inertia inertia9(J=3) annotation (
        Placement(transformation(extent={{60,30},{80,50}})));
    Modelica.Blocks.Sources.Sine sine2(f=1) annotation (Placement(
          transformation(extent={{0,30},{20,50}})));
    Modelica.Blocks.Sources.Sine sine3(f=1) annotation (Placement(
          transformation(extent={{0,-20},{20,0}})));
    Modelica.Mechanics.Rotational.Components.Inertia inertia10(J=3) annotation (
       Placement(transformation(extent={{60,-20},{80,0}})));
    Modelica.Mechanics.Rotational.Components.Fixed fixed3 annotation (Placement(
          transformation(extent={{30,-40},{50,-20}})));
    Modelica.Mechanics.Rotational.Sources.Speed speed(useSupport=true)
      annotation (Placement(transformation(extent={{30,-20},{50,0}})));
    Modelica.Blocks.Sources.Sine sine4(f=1) annotation (Placement(
          transformation(extent={{0,-80},{20,-60}})));
    Modelica.Mechanics.Rotational.Components.Inertia inertia11(J=3) annotation (
       Placement(transformation(extent={{60,-80},{80,-60}})));
    Modelica.Mechanics.Rotational.Components.Fixed fixed4 annotation (Placement(
          transformation(extent={{30,-100},{50,-80}})));
    Modelica.Mechanics.Rotational.Sources.Accelerate accelerate(useSupport=true)
      annotation (Placement(transformation(extent={{30,-80},{50,-60}})));
    Modelica.Blocks.Sources.Sine sine5[3](each amplitude=2, f={1,1,1})
      annotation (Placement(transformation(extent={{0,-140},{20,-120}})));
    Modelica.Mechanics.Rotational.Components.Inertia inertia12(J=3) annotation (
       Placement(transformation(extent={{60,-140},{80,-120}})));
    Modelica.Mechanics.Rotational.Components.Fixed fixed5 annotation (Placement(
          transformation(extent={{30,-160},{50,-140}})));
    Modelica.Mechanics.Rotational.Sources.Move move(useSupport=true)
      annotation (Placement(transformation(extent={{30,-140},{50,-120}})));
    Modelica.Mechanics.Rotational.Sources.Torque torque(useSupport=true)
      annotation (Placement(transformation(extent={{130,80},{110,100}})));
    Modelica.Blocks.Sources.Sine sine6(f=1) annotation (Placement(
          transformation(extent={{160,80},{140,100}})));
    Modelica.Mechanics.Rotational.Sources.Torque2 torque2_1 annotation (
        Placement(transformation(extent={{92,-20},{112,0}})));
    Modelica.Mechanics.Rotational.Components.Inertia inertia13(
      J=3,
      phi(start=0, fixed=true),
      w(start=0, fixed=true)) annotation (Placement(transformation(extent={{120,
              -20},{140,0}})));
    Modelica.Blocks.Sources.Sine sine7(f=1) annotation (Placement(
          transformation(extent={{74,6},{94,26}})));
    Modelica.Mechanics.Rotational.Sources.LinearSpeedDependentTorque
      linearSpeedDependentTorque(
      tau_nominal=10,
      w_nominal=10,
      useSupport=true) annotation (Placement(transformation(extent={{-162,0},{-142,
              20}})));
    Modelica.Mechanics.Rotational.Sources.QuadraticSpeedDependentTorque
      quadraticSpeedDependentTorque(
      tau_nominal=100,
      w_nominal=1,
      useSupport=true) annotation (Placement(transformation(extent={{-10,0},{-32,
              20}})));
    Modelica.Mechanics.Rotational.Sources.ConstantTorque constantTorque(
        tau_constant=11, useSupport=true) annotation (Placement(transformation(
            extent={{-140,-60},{-120,-40}})));
    Modelica.Mechanics.Rotational.Components.Inertia inertia14(
      J=3,
      phi(start=0, fixed=true),
      w(start=0, fixed=true)) annotation (Placement(transformation(extent={{-104,
              -80},{-84,-60}})));
    Modelica.Mechanics.Rotational.Sources.TorqueStep torqueStep(
      stepTorque=22,
      offsetTorque=11,
      startTime=1,
      useSupport=true) annotation (Placement(transformation(extent={{-140,-100},
              {-120,-80}})));
    Modelica.Mechanics.Rotational.Components.Fixed fixed6 annotation (Placement(
          transformation(extent={{-140,-120},{-120,-100}})));
    Modelica.Mechanics.Rotational.Sources.ConstantSpeed constantSpeed(w_fixed=
          11, useSupport=true) annotation (Placement(transformation(extent={{-90,
              -110},{-70,-90}})));
    Modelica.Mechanics.Rotational.Components.Inertia inertia15(J=3, phi(start=0,
          fixed=true)) annotation (Placement(transformation(extent={{-60,-110},
              {-40,-90}})));
    Modelica.Mechanics.Rotational.Components.RelativeStates relativeStates
      annotation (Placement(transformation(extent={{-80,-40},{-60,-20}})));
    Modelica.Mechanics.Rotational.Sensors.AngleSensor angleSensor annotation (
        Placement(transformation(extent={{98,-80},{118,-60}})));
    Modelica.Mechanics.Rotational.Sensors.SpeedSensor speedSensor annotation (
        Placement(transformation(extent={{98,-56},{118,-36}})));
    Modelica.Mechanics.Rotational.Sensors.AccSensor accSensor annotation (
        Placement(transformation(extent={{98,-106},{118,-86}})));
    Modelica.Mechanics.Rotational.Sensors.RelAngleSensor relAngleSensor
      annotation (Placement(transformation(extent={{120,30},{140,50}})));
    Modelica.Mechanics.Rotational.Sensors.RelSpeedSensor relSpeedSensor
      annotation (Placement(transformation(extent={{146,-48},{166,-28}})));
    Modelica.Mechanics.Rotational.Sensors.RelAccSensor relAccSensor annotation (
       Placement(transformation(extent={{140,-90},{160,-70}})));
    Modelica.Mechanics.Rotational.Sensors.TorqueSensor torqueSensor annotation (
       Placement(transformation(extent={{-60,-150},{-40,-130}})));
    Modelica.Mechanics.Rotational.Sensors.PowerSensor powerSensor annotation (
        Placement(transformation(extent={{-90,-150},{-70,-130}})));
    Modelica.Mechanics.Rotational.Components.Inertia inertia16(J=3) annotation (
       Placement(transformation(extent={{-120,-150},{-100,-130}})));
    Modelica.Mechanics.Rotational.Components.Inertia inertia17(
                                                              J=2,
      phi(fixed=true, start=0),
      w(fixed=true, start=0))                                      annotation (
        Placement(transformation(extent={{-70,-190},{-50,-170}})));
    Modelica.Mechanics.Rotational.Components.ElastoBacklash2 elastoBacklash2(
      c=1e4,
      d=20,
      phi_rel(fixed=true),
      w_rel(fixed=true),
      b=1.7453292519943e-07,
      stateSelect=StateSelect.always)
                         annotation (Placement(transformation(extent={{-30,-190},{
              -10,-170}})));
    Modelica.Mechanics.Rotational.Components.Inertia inertia18(
                                                              J=2) annotation (
        Placement(transformation(extent={{0,-190},{20,-170}})));
    Modelica.Mechanics.Rotational.Sources.Torque torque1
      annotation (Placement(transformation(extent={{-96,-190},{-76,-170}})));
    Modelica.Blocks.Sources.ExpSine expSine(f=2, damping=0.5)
      annotation (Placement(transformation(extent={{-140,-190},{-120,-170}})));
<<<<<<< HEAD
    Modelica.Mechanics.Rotational.Components.Inertia inertia19(
      J=2,
      phi(start=0),
      w(start=0))                                                  annotation (
        Placement(transformation(extent={{-80,-230},{-60,-210}})));
    Modelica.Mechanics.Rotational.Components.Inertia inertia20(J=2)
                                                                   annotation (
        Placement(transformation(extent={{-20,-230},{0,-210}})));
    Modelica.Mechanics.Rotational.Sources.Torque torque2
      annotation (Placement(transformation(extent={{30,-230},{10,-210}})));
    Modelica.Mechanics.Rotational.Sources.Speed speed2(useSupport=false, exact=true)
      annotation (Placement(transformation(extent={{-110,-230},{-90,-210}})));
    Modelica.Blocks.Sources.Ramp ramp(
      height=100,
      duration=0.5,
      offset=0,
      startTime=0)
      annotation (Placement(transformation(extent={{-140,-230},{-120,-210}})));
    Modelica.Blocks.Sources.Step step(
      height=400,
      offset=0,
      startTime=0.75)
      annotation (Placement(transformation(extent={{60,-230},{40,-210}})));
    Modelica.Mechanics.Rotational.Components.Inertia inertia21(
      J=1,
      phi(start=0, fixed=true),
      w(start=0, fixed=true))
      annotation (Placement(transformation(extent={{-20,-268},{0,-248}})));
    Modelica.Mechanics.Rotational.Sources.LinearSpeedDependentTorque
      linearSpeedDependentTorque1(
      tau_nominal=-5,
      TorqueDirection=false,
      w_nominal=1)
      annotation (Placement(transformation(extent={{30,-268},{10,-248}})));
    Modelica.Mechanics.Rotational.Sources.Speed speed1(exact=true)
      annotation (Placement(transformation(extent={{-110,-268},{-90,-248}})));
    Modelica.Mechanics.Rotational.Components.Inertia inertia22(J=1)
      annotation (Placement(transformation(extent={{-80,-268},{-60,-248}})));
    Modelica.Blocks.Sources.Sine sine8(amplitude=5, f=5)
      annotation (Placement(transformation(extent={{-140,-268},{-120,-248}})));
=======
>>>>>>> df14286f
  equation
    connect(inertia.flange_b, idealGear.flange_a) annotation (Line(
        points={{-60,90},{-50,90}}));
    connect(idealGear.flange_b, idealPlanetary.sun) annotation (Line(
        points={{-30,90},{-16,90}}));
    connect(idealGear.support, fixed.flange) annotation (Line(
        points={{-40,80},{-40,60}}));
    connect(idealPlanetary.carrier, inertia1.flange_b) annotation (Line(
        points={{-16,94},{-22,94},{-22,130},{-30,130}}));
    connect(idealPlanetary.ring, spring.flange_a) annotation (Line(
        points={{4,90},{12,90}}));
    connect(spring.flange_b, inertia2.flange_a) annotation (Line(
        points={{32,90},{40,90}}));
    connect(idealPlanetary.ring, damper.flange_a) annotation (Line(
        points={{4,90},{8,90},{8,108},{12,108}}));
    connect(damper.flange_b, inertia2.flange_a) annotation (Line(
        points={{32,108},{40,108},{40,90}}));
    connect(springDamper.flange_b, inertia1.flange_a) annotation (Line(
        points={{-58,130},{-50,130}}));
    connect(inertia3.flange_b, springDamper.flange_a) annotation (Line(
        points={{-92,130},{-78,130}}));
    connect(inertia1.flange_b, elastoBacklash.flange_a) annotation (Line(
        points={{-30,130},{-10,130}}));
    connect(elastoBacklash.flange_b, inertia4.flange_a) annotation (Line(
        points={{10,130},{20,130}}));
    connect(inertia4.flange_b, bearingFriction.flange_a) annotation (Line(
        points={{40,130},{44,130}}));
    connect(fixed.flange, bearingFriction.support) annotation (Line(
        points={{-40,60},{70,60},{70,114},{54,114},{54,120}}));
    connect(clutch.flange_b, inertia.flange_a) annotation (Line(
        points={{-86,90},{-80,90}}));
    connect(inertia5.flange_b, clutch.flange_a) annotation (Line(
        points={{-116,90},{-106,90}}));
    connect(sine.y, clutch.f_normalized) annotation (Line(
        points={{-103,60},{-96,60},{-96,79}}, color={0,0,127}));
    connect(inertia2.flange_b, brake.flange_a) annotation (Line(
        points={{60,90},{80,90}}));
    connect(sine1.y, brake.f_normalized) annotation (Line(
        points={{90,119},{90,101}}, color={0,0,127}));
    connect(fixed.flange, brake.support) annotation (Line(
        points={{-40,60},{90,60},{90,80}}));
    connect(lossyGear.flange_b, inertia3.flange_a) annotation (Line(
        points={{-120,130},{-112,130}}));
    connect(inertia6.flange_b, lossyGear.flange_a) annotation (Line(
        points={{-150,130},{-140,130}}));
    connect(lossyGear.support, fixed.flange) annotation (Line(
        points={{-130,120},{-130,110},{-150,110},{-150,40},{-60,40},{-60,60},{-40,
            60}}));
    connect(inertia7.flange_b, gear2_1.flange_a) annotation (Line(
        points={{-110,10},{-100,10}}));
    connect(gear2_1.flange_b, inertia8.flange_a) annotation (Line(
        points={{-80,10},{-68,10}}));
    connect(fixed1.flange, gear2_1.support) annotation (Line(
        points={{-90,-10},{-90,0}}));
    connect(fixed2.flange, position.support) annotation (Line(
        points={{38,20},{38,30},{40,30}}));
    connect(position.flange, inertia9.flange_a) annotation (Line(
        points={{50,40},{60,40}}));
    connect(sine2.y, position.phi_ref) annotation (Line(
        points={{21,40},{28,40}}, color={0,0,127}));
    connect(sine3.y, speed.w_ref) annotation (Line(
        points={{21,-10},{28,-10}}, color={0,0,127}));
    connect(speed.flange, inertia10.flange_a) annotation (Line(
        points={{50,-10},{60,-10}}));
    connect(speed.support, fixed3.flange) annotation (Line(
        points={{40,-20},{40,-30}}));
    connect(sine4.y, accelerate.a_ref) annotation (Line(
        points={{21,-70},{28,-70}}, color={0,0,127}));
    connect(accelerate.flange, inertia11.flange_a) annotation (Line(
        points={{50,-70},{60,-70}}));
    connect(accelerate.support, fixed4.flange) annotation (Line(
        points={{40,-80},{40,-90}}));
    connect(sine5.y, move.u) annotation (Line(
        points={{21,-130},{28,-130}}, color={0,0,127}));
    connect(move.flange, inertia12.flange_a) annotation (Line(
        points={{50,-130},{60,-130}}));
    connect(move.support, fixed5.flange) annotation (Line(
        points={{40,-140},{40,-150}}));
    connect(brake.flange_b, torque.flange) annotation (Line(
        points={{100,90},{110,90}}));
    connect(fixed.flange, torque.support) annotation (Line(
        points={{-40,60},{120,60},{120,80}}));
    connect(sine6.y, torque.tau) annotation (Line(
        points={{139,90},{132,90}}, color={0,0,127}));
    connect(torque2_1.flange_a, inertia10.flange_b) annotation (Line(
        points={{92,-10},{80,-10}}));
    connect(torque2_1.flange_b, inertia13.flange_a) annotation (Line(
        points={{112,-10},{120,-10}}));
    connect(sine7.y, torque2_1.tau) annotation (Line(
        points={{95,16},{102,16},{102,-6}}, color={0,0,127}));
    connect(linearSpeedDependentTorque.flange, inertia7.flange_a) annotation (
        Line(
        points={{-142,10},{-130,10}}));
    connect(linearSpeedDependentTorque.support, fixed1.flange) annotation (Line(
        points={{-152,0},{-152,-10},{-90,-10}}));
    connect(quadraticSpeedDependentTorque.flange, inertia8.flange_b)
      annotation (Line(
        points={{-32,10},{-48,10}}));
    connect(fixed1.flange, quadraticSpeedDependentTorque.support) annotation (
        Line(
        points={{-90,-10},{-21,-10},{-21,0}}));
    connect(constantTorque.flange, inertia14.flange_a) annotation (Line(
        points={{-120,-50},{-110,-50},{-110,-70},{-104,-70}}));
    connect(torqueStep.flange, inertia14.flange_a) annotation (Line(
        points={{-120,-90},{-110,-90},{-110,-70},{-104,-70}}));
    connect(fixed6.flange, torqueStep.support) annotation (Line(
        points={{-130,-110},{-130,-100}}));
    connect(fixed6.flange, constantTorque.support) annotation (Line(
        points={{-130,-110},{-150,-110},{-150,-60},{-130,-60}}));
    connect(torqueStep.support, constantSpeed.support) annotation (Line(
        points={{-130,-100},{-130,-110},{-80,-110}}));
    connect(constantSpeed.flange, inertia15.flange_a) annotation (Line(
        points={{-70,-100},{-60,-100}}));
    connect(inertia8.flange_b, relativeStates.flange_b) annotation (Line(
        points={{-48,10},{-40,10},{-40,-30},{-60,-30}}));
    connect(relativeStates.flange_a, inertia7.flange_b) annotation (Line(
        points={{-80,-30},{-110,-30},{-110,10}}));
    connect(inertia11.flange_b, angleSensor.flange) annotation (Line(
        points={{80,-70},{98,-70}}));
    connect(inertia11.flange_b, speedSensor.flange) annotation (Line(
        points={{80,-70},{84,-70},{84,-46},{98,-46}}));
    connect(inertia11.flange_b, accSensor.flange) annotation (Line(
        points={{80,-70},{84,-70},{84,-96},{98,-96}}));
    connect(inertia9.flange_b, relAngleSensor.flange_a) annotation (Line(
        points={{80,40},{120,40}}));
    connect(inertia13.flange_b, relAngleSensor.flange_b) annotation (Line(
        points={{140,-10},{150,-10},{150,40},{140,40}}));
    connect(inertia13.flange_b, relSpeedSensor.flange_a) annotation (Line(
        points={{140,-10},{140,-38},{146,-38}}));
    connect(inertia12.flange_b, relSpeedSensor.flange_b) annotation (Line(
        points={{80,-130},{178,-130},{178,-38},{166,-38}}));
    connect(inertia13.flange_b, relAccSensor.flange_a) annotation (Line(
        points={{140,-10},{140,-80}}));
    connect(relAccSensor.flange_b, inertia12.flange_b) annotation (Line(
        points={{160,-80},{168,-80},{168,-130},{80,-130}}));
    connect(inertia15.flange_b, torqueSensor.flange_b) annotation (Line(
        points={{-40,-100},{-30,-100},{-30,-140},{-40,-140}}));
    connect(torqueSensor.flange_a, powerSensor.flange_b) annotation (Line(
        points={{-60,-140},{-70,-140}}));
    connect(inertia16.flange_b, powerSensor.flange_a) annotation (Line(
        points={{-100,-140},{-90,-140}}));
    connect(inertia17.flange_b, elastoBacklash2.flange_a) annotation (Line(
          points={{-50,-180},{-30,-180}}));
    connect(elastoBacklash2.flange_b, inertia18.flange_a)
      annotation (Line(points={{-10,-180},{0,-180}}));
    connect(inertia17.flange_a, torque1.flange) annotation (Line(points={{-70,-180},
            {-76,-180}}));
    connect(torque1.tau, expSine.y) annotation (Line(points={{-98,-180},{-119,-180}},
                                color={0,0,127}));
<<<<<<< HEAD
    connect(torque2.flange, inertia20.flange_b)
      annotation (Line(points={{10,-220},{0,-220}}, color={0,0,0}));
    connect(speed2.flange, inertia19.flange_a)
      annotation (Line(points={{-90,-220},{-80,-220}}, color={0,0,0}));
    connect(ramp.y, speed2.w_ref)
      annotation (Line(points={{-119,-220},{-112,-220}}, color={0,0,127}));
    connect(step.y, torque2.tau)
      annotation (Line(points={{39,-220},{32,-220}}, color={0,0,127}));
    connect(linearSpeedDependentTorque1.flange, inertia21.flange_b)
      annotation (Line(points={{10,-258},{0,-258}}, color={0,0,0}));
    connect(inertia22.flange_a, speed1.flange)
      annotation (Line(points={{-80,-258},{-90,-258}}, color={0,0,0}));
    connect(sine8.y, speed1.w_ref)
      annotation (Line(points={{-119,-258},{-112,-258}}, color={0,0,127}));
    annotation (experiment(StopTime=0.9), Diagram(coordinateSystem(preserveAspectRatio=true, extent={{-180,
              -280},{180,160}})),
      Icon(coordinateSystem(extent={{-180,-280},{180,160}})));
=======
    annotation (experiment(StopTime=0.9), Diagram(coordinateSystem(preserveAspectRatio=true, extent={{-180,
              -200},{180,160}})),
      Icon(coordinateSystem(extent={{-180,-200},{180,160}})));
>>>>>>> df14286f
  end AllComponents;

  model TestBearingConversion
    "Test, whether conversion of bearing to support is correctly performed"
    extends Modelica.Icons.Example;

    Modelica.Mechanics.Rotational.Components.IdealGear idealGear(useSupport=
          false, ratio=1) annotation (Placement(transformation(extent={{-150,
              160},{-130,180}})));
    Modelica.Mechanics.Rotational.Components.Inertia inertia(
      J=1,
      phi(fixed=true, start=0),
      w(fixed=true, start=0)) annotation (Placement(transformation(extent={{-180,
              160},{-160,180}})));
    Modelica.Mechanics.Rotational.Components.IdealGear idealGear1(useSupport=
          true, ratio=1) annotation (Placement(transformation(extent={{-118,160},
              {-98,180}})));
    Modelica.Mechanics.Rotational.Components.BearingFriction bearingFriction(
        useSupport=true) annotation (Placement(transformation(extent={{-90,160},
              {-70,180}})));
    Modelica.Mechanics.Rotational.Components.Inertia inertia1(
      J=1,
      phi(fixed=true, start=0),
      w(fixed=true, start=0)) annotation (Placement(transformation(extent={{-180,
              110},{-160,130}})));
    Modelica.Mechanics.Rotational.Components.BearingFriction bearingFriction1(
        useSupport=false) annotation (Placement(transformation(extent={{-150,
              110},{-130,130}})));
    Modelica.Mechanics.Rotational.Components.Fixed fixed annotation (Placement(
          transformation(extent={{-118,144},{-98,164}})));
    Modelica.Mechanics.Rotational.Components.Brake brake(useSupport=true,
        fn_max=1) annotation (Placement(transformation(extent={{-150,40},{-130,
              60}})));
    Modelica.Blocks.Sources.Sine sine(f=1) annotation (Placement(
          transformation(extent={{-180,70},{-160,90}})));
    Modelica.Mechanics.Rotational.Components.Inertia inertia2(
      J=1,
      phi(fixed=true, start=0),
      w(fixed=true, start=0)) annotation (Placement(transformation(extent={{-180,
              40},{-160,60}})));
    Modelica.Mechanics.Rotational.Components.Brake brake1(useSupport=false,
        fn_max=1) annotation (Placement(transformation(extent={{-70,40},{-50,60}})));
    Modelica.Mechanics.Rotational.Components.Inertia inertia3(
      J=1,
      phi(fixed=true, start=0),
      w(fixed=true, start=0)) annotation (Placement(transformation(extent={{-100,
              40},{-80,60}})));
    Modelica.Mechanics.Rotational.Components.Fixed fixed1 annotation (Placement(
          transformation(extent={{-150,20},{-130,40}})));
    Modelica.Mechanics.Rotational.Components.LossyGear lossyGear(useSupport=
          false, ratio=1) annotation (Placement(transformation(extent={{-70,110},
              {-50,130}})));
    Modelica.Mechanics.Rotational.Components.Inertia inertia4(J=1) annotation (
        Placement(transformation(extent={{-100,110},{-80,130}})));
    Modelica.Mechanics.Rotational.Components.Inertia inertia5(
      J=1,
      phi(fixed=true, start=0),
      w(fixed=true, start=0)) annotation (Placement(transformation(extent={{-40,
              110},{-20,130}})));
    Modelica.Mechanics.Rotational.Components.LossyGear lossyGear1(useSupport=
          true, ratio=1) annotation (Placement(transformation(extent={{30,110},
              {50,130}})));
    Modelica.Mechanics.Rotational.Components.Inertia inertia6(J=1) annotation (
        Placement(transformation(extent={{0,110},{20,130}})));
    Modelica.Mechanics.Rotational.Components.Inertia inertia7(
      J=1,
      phi(fixed=true, start=0),
      w(fixed=true, start=0)) annotation (Placement(transformation(extent={{60,
              110},{80,130}})));
    Modelica.Mechanics.Rotational.Components.Fixed fixed2 annotation (Placement(
          transformation(extent={{30,90},{50,110}})));
    Modelica.Mechanics.Rotational.Components.Gearbox gear2_1(
      useSupport=false,
      ratio=1,
      c=100000,
      d=0,
      phi_rel(fixed=true),
      w_rel(fixed=true)) annotation (Placement(transformation(extent={{30,40},{
              50,60}})));
    Modelica.Mechanics.Rotational.Components.Inertia inertia8(J=1) annotation (
        Placement(transformation(extent={{0,40},{20,60}})));
    Modelica.Mechanics.Rotational.Components.Inertia inertia9(
      J=1,
      phi(fixed=true, start=0),
      w(fixed=true, start=0)) annotation (Placement(transformation(extent={{60,
              40},{80,60}})));
    Modelica.Mechanics.Rotational.Sources.Position position(useSupport=false, w(
          fixed=true)) annotation (Placement(transformation(extent={{-140,-20},
              {-120,0}})));
    Modelica.Blocks.Sources.Sine sine1(f=1) annotation (Placement(
          transformation(extent={{-180,-20},{-160,0}})));
    Modelica.Mechanics.Rotational.Components.Inertia inertia12(J=1) annotation (
       Placement(transformation(extent={{-110,-20},{-90,0}})));
    Modelica.Mechanics.Rotational.Sources.Position position1(useSupport=true, w(
          fixed=true)) annotation (Placement(transformation(extent={{-140,-50},
              {-120,-30}})));
    Modelica.Mechanics.Rotational.Components.Inertia inertia13(J=1) annotation (
       Placement(transformation(extent={{-110,-50},{-90,-30}})));
    Modelica.Mechanics.Rotational.Components.Fixed fixed4 annotation (Placement(
          transformation(extent={{-140,-66},{-120,-46}})));
    Modelica.Mechanics.Rotational.Components.Gearbox gear2_2(
      useSupport=true,
      ratio=1,
      c=100000,
      d=0,
      phi_rel(fixed=true),
      w_rel(fixed=true)) annotation (Placement(transformation(extent={{30,160},
              {50,180}})));
    Modelica.Mechanics.Rotational.Components.Inertia inertia10(J=1) annotation (
       Placement(transformation(extent={{2,160},{22,180}})));
    Modelica.Mechanics.Rotational.Components.Inertia inertia11(
      J=1,
      phi(fixed=true, start=0),
      w(fixed=true, start=0)) annotation (Placement(transformation(extent={{60,
              160},{80,180}})));
    Modelica.Mechanics.Rotational.Components.Fixed fixed3 annotation (Placement(
          transformation(extent={{30,144},{50,164}})));
    Modelica.Mechanics.Rotational.Sources.Speed position2(useSupport=false)
      annotation (Placement(transformation(extent={{-20,-20},{0,0}})));
    Modelica.Blocks.Sources.Sine sine2(f=1) annotation (Placement(
          transformation(extent={{-60,-20},{-40,0}})));
    Modelica.Mechanics.Rotational.Components.Inertia inertia14(J=1) annotation (
       Placement(transformation(extent={{10,-20},{30,0}})));
    Modelica.Mechanics.Rotational.Sources.Speed position3(useSupport=true)
      annotation (Placement(transformation(extent={{-20,-50},{0,-30}})));
    Modelica.Mechanics.Rotational.Components.Inertia inertia15(J=1) annotation (
       Placement(transformation(extent={{10,-50},{30,-30}})));
    Modelica.Mechanics.Rotational.Components.Fixed fixed5 annotation (Placement(
          transformation(extent={{-20,-66},{0,-46}})));
    Modelica.Mechanics.Rotational.Sources.Accelerate position4(useSupport=false)
      annotation (Placement(transformation(extent={{100,-20},{120,0}})));
    Modelica.Blocks.Sources.Sine sine3(f=1) annotation (Placement(
          transformation(extent={{60,-20},{80,0}})));
    Modelica.Mechanics.Rotational.Components.Inertia inertia16(J=1) annotation (
       Placement(transformation(extent={{130,-20},{150,0}})));
    Modelica.Mechanics.Rotational.Sources.Accelerate position5(useSupport=true)
      annotation (Placement(transformation(extent={{100,-50},{120,-30}})));
    Modelica.Mechanics.Rotational.Components.Inertia inertia17(J=1) annotation (
       Placement(transformation(extent={{130,-50},{150,-30}})));
    Modelica.Mechanics.Rotational.Components.Fixed fixed6 annotation (Placement(
          transformation(extent={{100,-66},{120,-46}})));
    Modelica.Mechanics.Rotational.Sources.Move position6(useSupport=false)
      annotation (Placement(transformation(extent={{-140,-110},{-120,-90}})));
    Modelica.Blocks.Sources.Sine sine4[3](f={1,1,1}) annotation (Placement(
          transformation(extent={{-180,-110},{-160,-90}})));
    Modelica.Mechanics.Rotational.Components.Inertia inertia18(J=1) annotation (
       Placement(transformation(extent={{-110,-110},{-90,-90}})));
    Modelica.Mechanics.Rotational.Sources.Move position7(useSupport=true)
      annotation (Placement(transformation(extent={{-140,-140},{-120,-120}})));
    Modelica.Mechanics.Rotational.Components.Inertia inertia19(J=1) annotation (
       Placement(transformation(extent={{-110,-140},{-90,-120}})));
    Modelica.Mechanics.Rotational.Components.Fixed fixed8 annotation (Placement(
          transformation(extent={{-140,-158},{-120,-138}})));
    Modelica.Blocks.Sources.Sine sine5(f=1) annotation (Placement(
          transformation(extent={{-58,-110},{-38,-90}})));
    Modelica.Mechanics.Rotational.Sources.Torque torque(useSupport=false)
      annotation (Placement(transformation(extent={{-20,-110},{0,-90}})));
    Modelica.Mechanics.Rotational.Sources.LinearSpeedDependentTorque
      linearSpeedDependentTorque(
      tau_nominal=1,
      w_nominal=1,
      useSupport=false) annotation (Placement(transformation(extent={{-20,-144},
              {0,-124}})));
    Modelica.Mechanics.Rotational.Sources.QuadraticSpeedDependentTorque
      quadraticSpeedDependentTorque(
      tau_nominal=1,
      w_nominal=1,
      useSupport=false) annotation (Placement(transformation(extent={{-20,-180},
              {0,-160}})));
    Modelica.Mechanics.Rotational.Sources.ConstantTorque constantTorque(
        tau_constant=1, useSupport=false) annotation (Placement(transformation(
            extent={{40,-144},{20,-124}})));
    Modelica.Mechanics.Rotational.Sources.TorqueStep torqueStep(
      useSupport=false,
      stepTorque=1,
      offsetTorque=0) annotation (Placement(transformation(extent={{40,-180},{
              20,-160}})));
    Modelica.Mechanics.Rotational.Components.Inertia inertia20(
      J=1,
      phi(fixed=true, start=0),
      w(fixed=true, start=0)) annotation (Placement(transformation(extent={{20,
              -110},{40,-90}})));
    Modelica.Blocks.Sources.Sine sine6(f=1) annotation (Placement(
          transformation(extent={{60,-110},{80,-90}})));
    Modelica.Mechanics.Rotational.Sources.Torque torque1(useSupport=true)
      annotation (Placement(transformation(extent={{100,-110},{120,-90}})));
    Modelica.Mechanics.Rotational.Sources.LinearSpeedDependentTorque
      linearSpeedDependentTorque1(
      tau_nominal=1,
      w_nominal=1,
      useSupport=true) annotation (Placement(transformation(extent={{100,-144},
              {120,-124}})));
    Modelica.Mechanics.Rotational.Sources.QuadraticSpeedDependentTorque
      quadraticSpeedDependentTorque1(
      tau_nominal=1,
      w_nominal=1,
      useSupport=true) annotation (Placement(transformation(extent={{100,-180},
              {120,-160}})));
    Modelica.Mechanics.Rotational.Sources.ConstantTorque constantTorque1(
        tau_constant=1, useSupport=true) annotation (Placement(transformation(
            extent={{160,-144},{140,-124}})));
    Modelica.Mechanics.Rotational.Sources.TorqueStep torqueStep1(
      useSupport=true,
      stepTorque=1,
      offsetTorque=0) annotation (Placement(transformation(extent={{160,-180},{
              140,-160}})));
    Modelica.Mechanics.Rotational.Components.Inertia inertia21(
      J=1,
      phi(fixed=true, start=0),
      w(fixed=true, start=0)) annotation (Placement(transformation(extent={{140,
              -110},{160,-90}})));
    Modelica.Mechanics.Rotational.Components.Fixed fixed7 annotation (Placement(
          transformation(extent={{130,-200},{150,-180}})));
    Modelica.Mechanics.Rotational.Components.IdealGearR2T idealGearR2T(
      useSupportR=false,
      useSupportT=false,
      ratio=1) annotation (Placement(transformation(extent={{130,160},{150,180}})));
    Modelica.Mechanics.Rotational.Components.Inertia inertia22(J=1) annotation (
       Placement(transformation(extent={{100,160},{120,180}})));
    Modelica.Mechanics.Translational.Components.Mass slidingMass(
      m=1,
      s(fixed=true),
      v(fixed=true)) annotation (Placement(transformation(extent={{160,160},{
              180,180}})));
    Modelica.Mechanics.Rotational.Components.IdealGearR2T idealGearR2T1(
      useSupportR=true,
      useSupportT=true,
      ratio=1) annotation (Placement(transformation(extent={{130,110},{150,130}})));
    Modelica.Mechanics.Rotational.Components.Inertia inertia23(J=1) annotation (
       Placement(transformation(extent={{100,110},{120,130}})));
    Modelica.Mechanics.Translational.Components.Mass slidingMass1(
      m=1,
      s(fixed=true),
      v(fixed=true)) annotation (Placement(transformation(extent={{160,110},{
              180,130}})));
    Modelica.Mechanics.Rotational.Components.Fixed fixed9 annotation (Placement(
          transformation(extent={{120,92},{140,112}})));
    Modelica.Mechanics.Translational.Components.Fixed fixed10 annotation (
        Placement(transformation(extent={{142,92},{162,112}})));
  equation
    connect(inertia.flange_b, idealGear.flange_a) annotation (Line(
        points={{-160,170},{-150,170}}));
    connect(idealGear.flange_b, idealGear1.flange_a) annotation (Line(
        points={{-130,170},{-118,170}}));
    connect(idealGear1.flange_b, bearingFriction.flange_a) annotation (Line(
        points={{-98,170},{-90,170}}));
    connect(inertia1.flange_b, bearingFriction1.flange_a) annotation (Line(
        points={{-160,120},{-150,120}}));
    connect(idealGear1.support, fixed.flange) annotation (Line(
        points={{-108,160},{-108,154}}));
    connect(fixed.flange, bearingFriction.support) annotation (Line(
        points={{-108,154},{-80,154},{-80,160}}));
    connect(sine.y, brake.f_normalized) annotation (Line(
        points={{-159,80},{-140,80},{-140,61}}, color={0,0,127}));
    connect(inertia2.flange_b, brake.flange_a) annotation (Line(
        points={{-160,50},{-150,50}}));
    connect(inertia3.flange_b, brake1.flange_a) annotation (Line(
        points={{-80,50},{-70,50}}));
    connect(sine.y, brake1.f_normalized) annotation (Line(
        points={{-159,80},{-60,80},{-60,61}}, color={0,0,127}));
    connect(brake.support, fixed1.flange) annotation (Line(
        points={{-140,40},{-140,30}}));
    connect(inertia4.flange_b, lossyGear.flange_a) annotation (Line(
        points={{-80,120},{-70,120}}));
    connect(lossyGear.flange_b, inertia5.flange_a) annotation (Line(
        points={{-50,120},{-40,120}}));
    connect(inertia6.flange_b, lossyGear1.flange_a) annotation (Line(
        points={{20,120},{30,120}}));
    connect(lossyGear1.flange_b, inertia7.flange_a) annotation (Line(
        points={{50,120},{60,120}}));
    connect(fixed2.flange, lossyGear1.support) annotation (Line(
        points={{40,100},{40,110}}));
    connect(inertia8.flange_b, gear2_1.flange_a) annotation (Line(
        points={{20,50},{30,50}}));
    connect(gear2_1.flange_b, inertia9.flange_a) annotation (Line(
        points={{50,50},{60,50}}));
    connect(sine1.y, position.phi_ref) annotation (Line(
        points={{-159,-10},{-142,-10}}, color={0,0,127}));
    connect(position.flange, inertia12.flange_a) annotation (Line(
        points={{-120,-10},{-110,-10}}));
    connect(position1.flange, inertia13.flange_a) annotation (Line(
        points={{-120,-40},{-110,-40}}));
    connect(sine1.y, position1.phi_ref) annotation (Line(
        points={{-159,-10},{-150,-10},{-150,-40},{-142,-40}}, color={0,0,127}));
    connect(position1.support, fixed4.flange) annotation (Line(
        points={{-130,-50},{-130,-56}}));
    connect(inertia10.flange_b, gear2_2.flange_a) annotation (Line(
        points={{22,170},{30,170}}));
    connect(gear2_2.flange_b, inertia11.flange_a) annotation (Line(
        points={{50,170},{60,170}}));
    connect(fixed3.flange, gear2_2.support) annotation (Line(
        points={{40,154},{40,160}}));
    connect(position2.flange, inertia14.flange_a) annotation (Line(
        points={{0,-10},{10,-10}}));
    connect(position3.flange, inertia15.flange_a) annotation (Line(
        points={{0,-40},{10,-40}}));
    connect(position3.support, fixed5.flange) annotation (Line(
        points={{-10,-50},{-10,-56}}));
    connect(sine2.y, position2.w_ref) annotation (Line(
        points={{-39,-10},{-22,-10}}, color={0,0,127}));
    connect(sine2.y, position3.w_ref) annotation (Line(
        points={{-39,-10},{-30,-10},{-30,-40},{-22,-40}}, color={0,0,127}));
    connect(position4.flange, inertia16.flange_a) annotation (Line(
        points={{120,-10},{130,-10}}));
    connect(position5.flange, inertia17.flange_a) annotation (Line(
        points={{120,-40},{130,-40}}));
    connect(position5.support, fixed6.flange) annotation (Line(
        points={{110,-50},{110,-56}}));
    connect(sine3.y, position4.a_ref) annotation (Line(
        points={{81,-10},{98,-10}}, color={0,0,127}));
    connect(sine3.y, position5.a_ref) annotation (Line(
        points={{81,-10},{90,-10},{90,-40},{98,-40}}, color={0,0,127}));
    connect(position6.flange, inertia18.flange_a) annotation (Line(
        points={{-120,-100},{-110,-100}}));
    connect(position7.flange, inertia19.flange_a) annotation (Line(
        points={{-120,-130},{-110,-130}}));
    connect(position7.support, fixed8.flange) annotation (Line(
        points={{-130,-140},{-130,-148}}));
    connect(sine4.y, position6.u) annotation (Line(
        points={{-159,-100},{-142,-100}}, color={0,0,127}));
    connect(sine4.y, position7.u) annotation (Line(
        points={{-159,-100},{-152,-100},{-152,-130},{-142,-130}}, color={0,0,127}));
    connect(sine5.y, torque.tau) annotation (Line(
        points={{-37,-100},{-22,-100}}, color={0,0,127}));
    connect(torque.flange, inertia20.flange_a) annotation (Line(
        points={{0,-100},{20,-100}}));
    connect(linearSpeedDependentTorque.flange, inertia20.flange_a) annotation (
        Line(
        points={{0,-134},{10,-134},{10,-100},{20,-100}}));
    connect(quadraticSpeedDependentTorque.flange, inertia20.flange_a)
      annotation (Line(
        points={{0,-170},{10,-170},{10,-100},{20,-100}}));
    connect(constantTorque.flange, inertia20.flange_a) annotation (Line(
        points={{20,-134},{10,-134},{10,-100},{20,-100}}));
    connect(torqueStep.flange, inertia20.flange_a) annotation (Line(
        points={{20,-170},{10,-170},{10,-100},{20,-100}}));
    connect(sine6.y, torque1.tau) annotation (Line(
        points={{81,-100},{98,-100}}, color={0,0,127}));
    connect(torque1.flange, inertia21.flange_a) annotation (Line(
        points={{120,-100},{140,-100}}));
    connect(linearSpeedDependentTorque1.flange, inertia21.flange_a) annotation (
       Line(
        points={{120,-134},{130,-134},{130,-100},{140,-100}}));
    connect(quadraticSpeedDependentTorque1.flange, inertia21.flange_a)
      annotation (Line(
        points={{120,-170},{130,-170},{130,-100},{140,-100}}));
    connect(constantTorque1.flange, inertia21.flange_a) annotation (Line(
        points={{140,-134},{130,-134},{130,-100},{140,-100}}));
    connect(torqueStep1.flange, inertia21.flange_a) annotation (Line(
        points={{140,-170},{130,-170},{130,-100},{140,-100}}));
    connect(torqueStep1.support, fixed7.flange) annotation (Line(
        points={{150,-180},{140,-180},{140,-190}}));
    connect(constantTorque1.support, fixed7.flange) annotation (Line(
        points={{150,-144},{170,-144},{170,-180},{140,-180},{140,-190}}));
    connect(quadraticSpeedDependentTorque1.support, fixed7.flange) annotation (
        Line(
        points={{110,-180},{140,-180},{140,-190}}));
    connect(linearSpeedDependentTorque1.support, fixed7.flange) annotation (
        Line(
        points={{110,-144},{90,-144},{90,-180},{140,-180},{140,-190}}));
    connect(torque1.support, fixed7.flange) annotation (Line(
        points={{110,-110},{110,-110},{90,-110},{90,-180},{140,-180},{140,-190}}));

    connect(inertia22.flange_b, idealGearR2T.flangeR) annotation (Line(
        points={{120,170},{130,170}}));
    connect(idealGearR2T.flangeT, slidingMass.flange_a) annotation (Line(
        points={{150,170},{160,170}}, color={0,127,0}));
    connect(inertia23.flange_b, idealGearR2T1.flangeR) annotation (Line(
        points={{120,120},{130,120}}));
    connect(idealGearR2T1.flangeT, slidingMass1.flange_a) annotation (Line(
        points={{150,120},{160,120}}, color={0,127,0}));
    connect(idealGearR2T1.supportR, fixed9.flange) annotation (Line(
        points={{130,110},{130,102}}));
    connect(fixed10.flange, idealGearR2T1.supportT) annotation (Line(
        points={{152,102},{152,110},{150,110}}, color={0,127,0}));
    annotation (experiment(StopTime=0.5), Diagram(coordinateSystem(
            preserveAspectRatio=true, extent={{-200,-200},{200,200}})));
  end TestBearingConversion;

  model TestFriction "Test friction elements"
    extends Modelica.Icons.Example;

    Modelica.Mechanics.Rotational.Components.Inertia inertia(
      J=1,
      phi(fixed=true, start=0),
      w(fixed=true, start=0)) annotation (Placement(transformation(extent={{-10,
              80},{10,100}})));
    Modelica.Mechanics.Rotational.Components.BearingFriction bearingFriction(
        useSupport=false) annotation (Placement(transformation(extent={{20,80},
              {40,100}})));
    Modelica.Mechanics.Rotational.Sources.Torque torque(useSupport=false)
      annotation (Placement(transformation(extent={{-40,80},{-20,100}})));
    Modelica.Blocks.Sources.Sine sine(amplitude=10, f=1) annotation (
        Placement(transformation(extent={{-80,80},{-60,100}})));
    Modelica.Mechanics.Rotational.Components.Inertia inertia1(
      J=1,
      phi(fixed=true, start=0),
      w(fixed=true, start=0)) annotation (Placement(transformation(extent={{-10,
              20},{10,40}})));
    Modelica.Mechanics.Rotational.Sources.Torque torque1(useSupport=false)
      annotation (Placement(transformation(extent={{-40,20},{-20,40}})));
    Modelica.Blocks.Sources.Sine sine1(amplitude=10, f=1) annotation (
        Placement(transformation(extent={{-80,20},{-60,40}})));
    Modelica.Mechanics.Rotational.Components.Brake brake(useSupport=false,
        fn_max=1) annotation (Placement(transformation(extent={{20,20},{40,40}})));
    Modelica.Blocks.Sources.Step step(height=100, startTime=0.5) annotation (
        Placement(transformation(extent={{-10,50},{10,70}})));
    Modelica.Mechanics.Rotational.Components.Inertia inertia2(
      J=1,
      phi(start=0, fixed=true),
      w(start=0, fixed=true)) annotation (Placement(transformation(extent={{-10,
              -40},{10,-20}})));
    Modelica.Mechanics.Rotational.Sources.Torque torque2(useSupport=false)
      annotation (Placement(transformation(extent={{-40,-40},{-20,-20}})));
    Modelica.Blocks.Sources.Sine sine2(amplitude=10, f=1) annotation (
        Placement(transformation(extent={{-80,-40},{-60,-20}})));
    Modelica.Mechanics.Rotational.Components.Clutch clutch(
      fn_max=1,
      phi_rel(fixed=true),
      w_rel(fixed=true)) annotation (Placement(transformation(extent={{20,-40},
              {40,-20}})));
    Modelica.Mechanics.Rotational.Components.Inertia inertia3(J=1) annotation (
        Placement(transformation(extent={{50,-40},{70,-20}})));
    Modelica.Blocks.Sources.Step step1(height=100, startTime=0.5) annotation (
        Placement(transformation(extent={{-12,-10},{8,10}})));
    Modelica.Mechanics.Rotational.Components.Inertia inertia4(
      J=1,
      phi(start=0, fixed=true),
      w(start=0, fixed=true)) annotation (Placement(transformation(extent={{-8,
              -100},{12,-80}})));
    Modelica.Mechanics.Rotational.Sources.Torque torque3(useSupport=false)
      annotation (Placement(transformation(extent={{-38,-100},{-18,-80}})));
    Modelica.Blocks.Sources.Sine sine3(amplitude=10, f=1) annotation (
        Placement(transformation(extent={{-78,-100},{-58,-80}})));
    Modelica.Mechanics.Rotational.Components.Inertia inertia5(J=1) annotation (
        Placement(transformation(extent={{50,-100},{70,-80}})));
    Modelica.Blocks.Sources.Step step2(height=100, startTime=0.5) annotation (
        Placement(transformation(extent={{-10,-70},{10,-50}})));
    Modelica.Mechanics.Rotational.Components.OneWayClutch oneWayClutch(
      fn_max=1,
      phi_rel(fixed=true),
      w_rel(fixed=true),
      startForward(fixed=true),
      stuck(fixed=true)) annotation (Placement(transformation(extent={{40,-100},
              {20,-80}})));
  equation
    connect(inertia.flange_b, bearingFriction.flange_a) annotation (Line(
        points={{10,90},{20,90}}));
    connect(torque.flange, inertia.flange_a) annotation (Line(
        points={{-20,90},{-10,90}}));
    connect(sine.y, torque.tau) annotation (Line(
        points={{-59,90},{-42,90}}, color={0,0,127}));
    connect(torque1.flange, inertia1.flange_a) annotation (Line(
        points={{-20,30},{-10,30}}));
    connect(sine1.y, torque1.tau) annotation (Line(
        points={{-59,30},{-42,30}}, color={0,0,127}));
    connect(inertia1.flange_b, brake.flange_a) annotation (Line(
        points={{10,30},{20,30}}));
    connect(step.y, brake.f_normalized) annotation (Line(
        points={{11,60},{30,60},{30,41}}, color={0,0,127}));
    connect(torque2.flange, inertia2.flange_a) annotation (Line(
        points={{-20,-30},{-10,-30}}));
    connect(sine2.y, torque2.tau) annotation (Line(
        points={{-59,-30},{-42,-30}}, color={0,0,127}));
    connect(inertia2.flange_b, clutch.flange_a) annotation (Line(
        points={{10,-30},{20,-30}}));
    connect(clutch.flange_b, inertia3.flange_a) annotation (Line(
        points={{40,-30},{50,-30}}));
    connect(step1.y, clutch.f_normalized) annotation (Line(
        points={{9,0},{30,0},{30,-19}}, color={0,0,127}));
    connect(torque3.flange, inertia4.flange_a) annotation (Line(
        points={{-18,-90},{-8,-90}}));
    connect(sine3.y, torque3.tau) annotation (Line(
        points={{-57,-90},{-40,-90}}, color={0,0,127}));
    connect(step2.y, oneWayClutch.f_normalized) annotation (Line(
        points={{11,-60},{30,-60},{30,-79}}, color={0,0,127}));
    connect(oneWayClutch.flange_b, inertia4.flange_b) annotation (Line(
        points={{20,-90},{12,-90}}));
    connect(oneWayClutch.flange_a, inertia5.flange_a) annotation (Line(
        points={{40,-90},{50,-90}}));
    annotation (experiment(StopTime=1.1));
  end TestFriction;

  model TestFrictionPosition
    extends Modelica.Icons.Example;

    parameter Real fric=155.9218;
    Modelica.Mechanics.Rotational.Sources.Position    position(exact=true)
      annotation (Placement(transformation(extent={{-10,30},{10,50}})));

    Modelica.Blocks.Sources.Sine sine(
      amplitude=0.1,
      f=1,
      phase=0.78539816339745,
      offset=0.5) annotation (Placement(transformation(extent={{-70,30},{-50,50}})));

    Modelica.Mechanics.Rotational.Components.BearingFriction    bearingFriction(tau_pos=[0,5; 100,5],
               peak=1.001)
      annotation (Placement(transformation(extent={{46,30},{66,50}})));
    Modelica.Mechanics.Rotational.Sources.Torque      torque
      annotation (Placement(transformation(extent={{-10,-50},{10,-30}})));
    Modelica.Blocks.Sources.Sine sine1(
      amplitude=25,
      f=1,
      phase=0.78539816339745,
      offset=0.5) annotation (Placement(transformation(extent={{-70,-50},{-50,-30}})));
    Modelica.Mechanics.Rotational.Components.BearingFriction    bearingFriction1(tau_pos=[0,5; 100,5], peak=1.001)
      annotation (Placement(transformation(extent={{46,-50},{66,-30}})));
    Modelica.Mechanics.Rotational.Components.Inertia inertia(J=1, w(start=-2, fixed=true))
      annotation (Placement(transformation(extent={{74,-50},{94,-30}})));
    Modelica.Mechanics.Rotational.Sources.Position    position1(exact=true)
      annotation (Placement(transformation(extent={{-10,-10},{10,10}})));
    Modelica.Blocks.Sources.Sine sine2(
      amplitude=0.3,
      f=1,
      phase=0.78539816339745,
      offset=0.5) annotation (Placement(transformation(extent={{-70,-10},{-50,10}})));
    Modelica.Mechanics.Rotational.Components.BearingFriction    bearingFriction2(tau_pos=[0,5; 100,5], peak=1.001)
      annotation (Placement(transformation(extent={{46,-10},{66,10}})));
  equation

    connect(sine.y, position.phi_ref) annotation (Line(points={{-49,40},{-12,40}}, color={0,0,127}));
    connect(position.flange, bearingFriction.flange_a) annotation (Line(points={{10,40},{48,40},{48,40},{46,40}}, color={0,0,0}));
    connect(sine1.y, torque.tau) annotation (Line(points={{-49,-40},{-12,-40}}, color={0,0,127}));
    connect(torque.flange, bearingFriction1.flange_a) annotation (Line(points={{10,-40},{46,-40}}, color={0,0,0}));
    connect(bearingFriction1.flange_b, inertia.flange_a) annotation (Line(points={{66,-40},{74,-40}}, color={0,0,0}));
    connect(sine2.y, position1.phi_ref) annotation (Line(points={{-49,0},{-12,0}}, color={0,0,127}));
    connect(position1.flange, bearingFriction2.flange_a) annotation (Line(points={{10,0},{46,0}}, color={0,0,0}));
    annotation (Icon(coordinateSystem(preserveAspectRatio=false)), Diagram(coordinateSystem(preserveAspectRatio=false)));
  end TestFrictionPosition;

  model TestBraking
    extends Modelica.Icons.Example;
    Modelica.Mechanics.Rotational.Components.Inertia inertia1(
      J=1,
      phi(fixed=true, start=0),
      w(fixed=true, start=100))
      annotation (Placement(transformation(extent={{-40,70},{-20,90}})));
    Modelica.Mechanics.Rotational.Sources.LinearSpeedDependentTorque
      linearSpeedDependentTorque(w_nominal=100, tau_nominal=-100)
      annotation (Placement(transformation(extent={{40,70},{20,90}})));
    Modelica.Mechanics.Rotational.Components.Inertia inertia2(
      J=1,
      phi(fixed=true, start=0),
      w(fixed=true, start=100))
      annotation (Placement(transformation(extent={{-40,40},{-20,60}})));
    Modelica.Mechanics.Rotational.Sources.QuadraticSpeedDependentTorque
      quadraticSpeedDependentTorque(tau_nominal=-100, w_nominal=100)
      annotation (Placement(transformation(extent={{40,40},{20,60}})));
    Modelica.Mechanics.Rotational.Components.Inertia inertia3(
      J=1,
      phi(fixed=true, start=0),
      w(fixed=true, start=100))
      annotation (Placement(transformation(extent={{-40,10},{-20,30}})));
    Modelica.Mechanics.Rotational.Sources.ConstantTorque constantTorque(
        tau_constant=-100)
      annotation (Placement(transformation(extent={{40,10},{20,30}})));
    Modelica.Mechanics.Rotational.Components.Inertia inertia4(
      J=1,
      phi(fixed=true, start=0),
      w(fixed=true, start=100))
      annotation (Placement(transformation(extent={{-40,-20},{-20,0}})));
    Modelica.Mechanics.Rotational.Sources.SignTorque signTorque(tau_nominal=-100,
        w0=1) annotation (Placement(transformation(extent={{40,-20},{20,0}})));
    Modelica.Mechanics.Rotational.Sources.EddyCurrentTorque eddyCurrentTorque(
      tau_nominal=100,
      w_nominal=10,
      useSupport=false,
      alpha20(displayUnit="1/K") = Modelica.Electrical.Machines.Thermal.Constants.alpha20Copper,
      TRef=293.15,
      useHeatPort=true)
      annotation (Placement(transformation(extent={{40,-50},{20,-30}})));
    Modelica.Mechanics.Rotational.Components.Inertia inertia5(
      phi(fixed=true, start=0),
      J=1,
      w(fixed=true, start=20))
      annotation (Placement(transformation(extent={{-40,-50},{-20,-30}})));
    Modelica.Thermal.HeatTransfer.Components.HeatCapacitor heatCapacitor(C=1, T(
          fixed=true)) annotation (Placement(transformation(
          extent={{-10,-10},{10,10}},
          rotation=180,
          origin={60,-60})));
    Modelica.Mechanics.Rotational.Components.Inertia inertia6(
      J=1,
      phi(fixed=true, start=0),
      w(fixed=true, start=100))
      annotation (Placement(transformation(extent={{-40,-90},{-20,-70}})));
    Modelica.Mechanics.Rotational.Sources.InverseSpeedDependentTorque inverseSpeedDependentTorque(
      tau_nominal=-100,
      w_nominal=100,
      w0=1) annotation (Placement(transformation(extent={{40,-90},{20,-70}})));
  equation
    connect(inertia1.flange_b, linearSpeedDependentTorque.flange)
      annotation (Line(points={{-20,80},{20,80}}));
    connect(inertia2.flange_b, quadraticSpeedDependentTorque.flange)
      annotation (Line(points={{-20,50},{20,50}}));
    connect(inertia3.flange_b, constantTorque.flange)
      annotation (Line(points={{-20,20},{20,20}}));
    connect(signTorque.flange, inertia4.flange_b)
      annotation (Line(points={{20,-10},{-20,-10}}));
    connect(eddyCurrentTorque.heatPort, heatCapacitor.port) annotation (Line(
          points={{40,-50},{60,-50}}, color={191,0,0}));
    connect(inertia5.flange_b, eddyCurrentTorque.flange) annotation (Line(points={{-20,-40},{20,-40}}, color={0,0,0}));
    connect(inverseSpeedDependentTorque.flange, inertia6.flange_b)
      annotation (Line(points={{20,-80},{-20,-80}}));
    annotation (
      experiment(StopTime=2),
      Diagram(coordinateSystem(extent={{-100,-100},{100,100}})));
  end TestBraking;

  model GenerationOfFMUs
    "Example to demonstrate variants to generate FMUs (Functional Mock-up Units)"
    extends Modelica.Icons.Example;

    Modelica.Blocks.Sources.Sine sine1(f=2, amplitude=10)
      annotation (Placement(transformation(extent={{-100,40},{-80,60}})));
    Modelica.Mechanics.Rotational.Examples.Utilities.DirectInertia
      directInertia(J=1.1)
      annotation (Placement(transformation(extent={{0,40},{20,60}})));
    Modelica.Mechanics.Rotational.Examples.Utilities.InverseInertia
      inverseInertia(J=2.2)
      annotation (Placement(transformation(extent={{40,40},{60,60}})));
    Modelica.Mechanics.Rotational.Examples.Utilities.SpringDamper
      springDamper(c=1e4, d=100)
      annotation (Placement(transformation(extent={{20,-20},{40,0}})));
    Modelica.Mechanics.Rotational.Components.Inertia inertia2a(
      J=1.1,
      phi(fixed=true, start=0),
      w(fixed=true, start=0))
      annotation (Placement(transformation(extent={{-30,-20},{-10,0}})));
    Modelica.Mechanics.Rotational.Sources.Torque torque2
      annotation (Placement(transformation(extent={{-60,-20},{-40,0}})));
    Modelica.Mechanics.Rotational.Components.GeneralTorqueToAngleAdaptor torqueToAngle2a(use_pder2=
         false)
      annotation (Placement(transformation(extent={{-10,-20},{10,0}})));
    Modelica.Mechanics.Rotational.Components.Inertia inertia2b(
      J=2.2,
      phi(fixed=true, start=0),
      w(fixed=true, start=0))
      annotation (Placement(transformation(extent={{70,-20},{90,0}})));
    Modelica.Mechanics.Rotational.Components.GeneralTorqueToAngleAdaptor torqueToAngle2b(use_pder2=
         false) annotation (Placement(transformation(extent={{70,-20},{50,0}})));
    Modelica.Mechanics.Rotational.Examples.Utilities.Spring spring(c=1e4)
      annotation (Placement(transformation(extent={{20,-80},{40,-60}})));
    Modelica.Mechanics.Rotational.Components.Inertia inertia3a(
      J=1.1,
      phi(fixed=true, start=0),
      w(fixed=true, start=0)) annotation (Placement(transformation(extent=
             {{-30,-80},{-10,-60}})));
    Modelica.Mechanics.Rotational.Sources.Torque   force3
      annotation (Placement(transformation(extent={{-60,-80},{-40,-60}})));
    Modelica.Mechanics.Rotational.Components.GeneralTorqueToAngleAdaptor torqueToAngle3a(use_pder=
          false, use_pder2=false)
      annotation (Placement(transformation(extent={{-10,-80},{10,-60}})));
    Modelica.Mechanics.Rotational.Components.Inertia inertia3b(
      J=2.2,
      phi(fixed=true, start=0),
      w(fixed=true, start=0))
      annotation (Placement(transformation(extent={{70,-80},{90,-60}})));
    Modelica.Mechanics.Rotational.Components.GeneralTorqueToAngleAdaptor torqueToAngle3b(use_pder=
          false, use_pder2=false)
      annotation (Placement(transformation(extent={{70,-80},{50,-60}})));
  equation
    connect(sine1.y, directInertia.tauDrive)
      annotation (Line(points={{-79,50},{-2,50}}, color={0,0,127}));
    connect(directInertia.phi, inverseInertia.phi)
      annotation (Line(points={{21,58},{38,58}}, color={0,0,127}));
    connect(directInertia.w, inverseInertia.w)
      annotation (Line(points={{21,53},{38,53}}, color={0,0,127}));
    connect(directInertia.a, inverseInertia.a)
      annotation (Line(points={{21,47},{38,47}}, color={0,0,127}));
    connect(inverseInertia.tau, directInertia.tau)
      annotation (Line(points={{39,42},{22,42}}, color={0,0,127}));
    connect(sine1.y, torque2.tau) annotation (Line(points={{-79,50},{-70,
            50},{-70,-10},{-62,-10}}, color={0,0,127}));
    connect(sine1.y, force3.tau) annotation (Line(points={{-79,50},{-70,
            50},{-70,-70},{-62,-70}}, color={0,0,127}));
    connect(torqueToAngle2b.flange, inertia2b.flange_a)
      annotation (Line(points={{62,-10},{70,-10}}));
    connect(inertia2a.flange_b, torqueToAngle2a.flange)
      annotation (Line(points={{-10,-10},{-2,-10}}));
    connect(torque2.flange, inertia2a.flange_a)
      annotation (Line(points={{-40,-10},{-30,-10}}));
    connect(inertia3a.flange_b, torqueToAngle3a.flange)
      annotation (Line(points={{-10,-70},{-2,-70}}));
    connect(force3.flange, inertia3a.flange_a)
      annotation (Line(points={{-40,-70},{-30,-70}}));
    connect(torqueToAngle3b.flange, inertia3b.flange_a)
      annotation (Line(points={{62,-70},{70,-70}}));
    connect(torqueToAngle2a.p, springDamper.phi1)
      annotation (Line(points={{3,-2},{18,-2}}, color={0,0,127}));
    connect(torqueToAngle2a.pder, springDamper.w1) annotation (Line(points={{3,
            -5},{9.5,-5},{9.5,-7},{18,-7}}, color={0,0,127}));
    connect(torqueToAngle2a.f, springDamper.tau1)
      annotation (Line(points={{3,-18},{19,-18}}, color={0,0,127}));
    connect(springDamper.phi2, torqueToAngle2b.p)
      annotation (Line(points={{42,-2},{57,-2}}, color={0,0,127}));
    connect(springDamper.w2, torqueToAngle2b.pder) annotation (Line(points={{42,
            -7},{49,-7},{49,-5},{57,-5}}, color={0,0,127}));
    connect(springDamper.tau2, torqueToAngle2b.f)
      annotation (Line(points={{41,-18},{57,-18}}, color={0,0,127}));
    connect(torqueToAngle3a.p, spring.phi1)
      annotation (Line(points={{3,-62},{18,-62}}, color={0,0,127}));
    connect(torqueToAngle3a.f, spring.tau1)
      annotation (Line(points={{3,-78},{19,-78}}, color={0,0,127}));
    connect(spring.phi2, torqueToAngle3b.p)
      annotation (Line(points={{42,-62},{57,-62}}, color={0,0,127}));
    connect(spring.tau2, torqueToAngle3b.f)
      annotation (Line(points={{41,-78},{57,-78}}, color={0,0,127}));
    annotation (experiment(StopTime=1, Interval=0.001), Documentation(info="<html>
<p>
This example demonstrates how to generate an input/output block (e.g. in form of an
FMU - <a href=\"https://fmi-standard.org\">Functional Mock-up Unit</a>) from various Rotational components.
The goal is to export such an input/output block from Modelica and import
it in another modeling environment. The essential issue is that before
exporting it must be known in which way the component is utilized in the
target environment. Depending on the target usage, different flange variables
need to be in the interface with either input or output causality.
Note, this example model can be used to test the FMU export/import of a Modelica tool.
Just export the components marked in the icons as \"toFMU\" as FMUs and import
them back. The models should then still work and give the same results as a
pure Modelica model.
</p>

<p>
<strong>Connecting two inertias</strong><br>
The upper part (DirectInertia, InverseInertia)
demonstrates how to export two inertias and connect them
together in a target system. This requires that one of the inertias
(here: DirectInertia)
is defined to have states and the angle, angular velocity and
angular acceleration are provided in the interface.
The other mass (here: InverseInertia) is moved according
to the provided input angle, angular velocity and angular acceleration.
</p>

<p>
<strong>Connecting a force element that needs angles and angular velocities</strong><br>
The middle part (SpringDamper) demonstrates how to export a force element
that needs both angles and angular velocities for its force law and connect this
force law in a target system between two inertias.
</p>

<p>
<strong>Connecting a force element that needs only angles</strong><br>
The lower part (Spring) demonstrates how to export a force element
that needs only angles for its force law and connect this
force law in a target system between two inertias.
</p>
</html>"));
  end GenerationOfFMUs;

  package Utilities "Utility classes used by rotational example models"
    extends Modelica.Icons.UtilitiesPackage;

    model DirectInertia "Input/output block of a direct inertia model"
      extends Modelica.Blocks.Icons.Block;
      parameter SI.Inertia J(min=0)=1 "Inertia";
      Modelica.Mechanics.Rotational.Components.Inertia inertia(
        J=J,
        phi(start=0, fixed=true),
        w(start=0, fixed=true))
        annotation (Placement(transformation(extent={{-20,-10},{0,10}})));
      Modelica.Mechanics.Rotational.Sources.Torque torqueSource
        annotation (Placement(transformation(extent={{-50,-10},{-30,10}})));
      Modelica.Blocks.Interfaces.RealInput tauDrive(unit="N.m")
        "Accelerating torque acting at flange (= -flange.tau)"
        annotation (Placement(transformation(extent={{-140,-20},{-100,20}})));
      Modelica.Mechanics.Rotational.Components.GeneralTorqueToAngleAdaptor
        torqueToAngle
        annotation (Placement(transformation(extent={{10,-10},{30,10}})));
      Modelica.Blocks.Interfaces.RealOutput phi(unit="rad")
        "Inertia moves with angle phi due to torque tau"
        annotation (Placement(transformation(extent={{100,70},{120,90}})));
      Modelica.Blocks.Interfaces.RealOutput w(unit="rad/s")
        "Inertia moves with speed w due to torque tau"
        annotation (Placement(transformation(extent={{100,20},{120,40}})));
      Modelica.Blocks.Interfaces.RealOutput a(unit="rad/s2")
        "Inertia moves with acceleration a due to torque tau"
        annotation (Placement(transformation(extent={{100,-40},{120,-20}})));
      Modelica.Blocks.Interfaces.RealInput tau(unit="N.m")
        "Torque to drive the inertia" annotation (Placement(
            transformation(extent={{140,-100},{100,-60}})));
    equation
      connect(tauDrive, torqueSource.tau)
        annotation (Line(points={{-120,0},{-52,0}}, color={0,0,127}));
      connect(torqueSource.flange, inertia.flange_a)
        annotation (Line(points={{-30,0},{-20,0}}));
      connect(inertia.flange_b, torqueToAngle.flange)
        annotation (Line(points={{0,0},{18,0}}));
      connect(torqueToAngle.p, phi) annotation (Line(points={{23,8},{40,8},
              {40,80},{110,80}}, color={0,0,127}));
      connect(torqueToAngle.pder, w) annotation (Line(points={{23,5},{60,
              5},{60,30},{110,30}}, color={0,0,127}));
      connect(torqueToAngle.pder2, a) annotation (Line(points={{23,2},{60,
              2},{60,-30},{110,-30}}, color={0,0,127}));
      connect(tau, torqueToAngle.f) annotation (Line(points={{120,-80},{
              40,-80},{40,-8},{23,-8}}, color={0,0,127}));
      annotation (Icon(coordinateSystem(
              preserveAspectRatio=false, extent={{-100,-100},{100,100}}),
            graphics={Text(
                    extent={{-84,-58},{24,-90}},
                    textColor={135,135,135},
                    textString="to FMU"),Text(
                    extent={{8,96},{92,66}},
                    horizontalAlignment=TextAlignment.Right,
              textString="phi"),                            Text(
                    extent={{10,46},{94,16}},
                    horizontalAlignment=TextAlignment.Right,
              textString="w"),   Text(
                    extent={{10,-10},{94,-40}},
                    horizontalAlignment=TextAlignment.Right,
                    textString="a"),Text(
                    extent={{-150,-110},{150,-140}},
                    textString="J=%J"),Bitmap(extent={{-96,-42},{64,54}},
                fileName="modelica://Modelica/Resources/Images/Mechanics/Rotational/DirectInertia.png"),
              Text( extent={{10,-60},{94,-90}},
                    horizontalAlignment=TextAlignment.Right,
              textString="tau")}), Documentation(info="<html>
<p>
A rotational component with pure signal interface which can be applied for
a FMU (<a href=\"https://fmi-standard.org\">Functional Mock-up Unit</a>)
exchange.
The input torque <code>tauDrive</code> is applied on one side of a rotational
component with inertia whereby the input torque <code>tau</code> is applied
on the other side of it.
</p>

<h4>See also</h4>
<p>
<a href=\"modelica://Modelica.Mechanics.Rotational.Examples.Utilities.InverseInertia\">InverseInertia</a>.
</p>
</html>"));
    end DirectInertia;

    model InverseInertia "Input/output block of an inverse inertia model"
      extends Modelica.Blocks.Icons.Block;
      parameter SI.Inertia J=1 "Inertia";
      Modelica.Mechanics.Rotational.Components.Inertia inertia(
        J=J,
        phi(start=0),
        w(start=0))             annotation (Placement(transformation(
              extent={{-10,-10},{10,10}})));
      Modelica.Mechanics.Rotational.Components.GeneralAngleToTorqueAdaptor
        angleToTorque
        annotation (Placement(transformation(extent={{-30,-10},{-10,10}})));
      Modelica.Blocks.Interfaces.RealInput phi(unit="rad")
        "Angle to drive the inertia"
        annotation (Placement(transformation(extent={{-140,60},{-100,100}})));
      Modelica.Blocks.Interfaces.RealInput w(unit="rad/s")
        "Speed to drive the inertia"
        annotation (Placement(transformation(extent={{-140,10},{-100,50}})));
      Modelica.Blocks.Interfaces.RealInput a(unit="rad/s2")
        "Acceleration to drive the inertia"         annotation (Placement(
            transformation(extent={{-140,-50},{-100,-10}})));
      Modelica.Blocks.Interfaces.RealOutput tau(unit="N.m")
        "Torque needed to drive the flange according to phi, w, a"
        annotation (Placement(transformation(extent={{-100,-90},{-120,-70}})));
    equation

      connect(angleToTorque.flange, inertia.flange_a)
        annotation (Line(points={{-18,0},{-10,0}}));
      connect(phi, angleToTorque.p) annotation (Line(points={{-120,80},{
              -40,80},{-40,8},{-23,8}}, color={0,0,127}));
      connect(w, angleToTorque.pder) annotation (Line(points={{-120,30},{
              -60,30},{-60,5},{-23,5}}, color={0,0,127}));
      connect(a, angleToTorque.pder2) annotation (Line(points={{-120,-30},
              {-60,-30},{-60,2},{-23,2}}, color={0,0,127}));
      connect(tau, angleToTorque.f) annotation (Line(points={{-110,-80},{
              -40,-80},{-40,-8},{-23,-8}}, color={0,0,127}));
      annotation (Icon(coordinateSystem(
              preserveAspectRatio=false, extent={{-100,-100},{100,100}}),
            graphics={Text(
                    extent={{0,-62},{96,-94}},
                    textColor={135,135,135},
                    textString="to FMU"),Text(
                    extent={{-94,96},{-10,66}},
                    horizontalAlignment=TextAlignment.Left,
              textString="phi"),      Text(
                    extent={{-94,46},{-10,16}},
                    horizontalAlignment=TextAlignment.Left,
              textString="w"),      Text(
                    extent={{-92,-14},{-8,-44}},
                    horizontalAlignment=TextAlignment.Left,
                    textString="a"),Text(
                    extent={{-150,-110},{150,-140}},
                    textString="J=%J"),Bitmap(extent={{-58,-42},{98,48}},
                fileName="modelica://Modelica/Resources/Images/Mechanics/Rotational/InverseInertia.png"),
              Text( extent={{-90,-64},{-6,-94}},
                    horizontalAlignment=TextAlignment.Left,
              textString="tau")}), Documentation(info="<html>
<p>
A rotational component with pure signal interface which can be applied for
a FMU (<a href=\"https://fmi-standard.org\">Functional Mock-up Unit</a>)
exchange.
Based on the kinematic inputs applied on a component with inertia
the output torque <code>tau</code> is returned.
</p>

<h4>See also</h4>
<p>
<a href=\"modelica://Modelica.Mechanics.Rotational.Examples.Utilities.DirectInertia\">DirectInertia</a>.
</p>
</html>"));
    end InverseInertia;

    model SpringDamper "Input/output block of a spring/damper model"
      extends Modelica.Blocks.Icons.Block;
      parameter SI.RotationalSpringConstant c=1e4
        "Spring constant";
      parameter SI.RotationalDampingConstant d=1
        "Damping constant";
      parameter SI.Angle phi_rel0=0
        "Unstretched spring angle";

      Modelica.Mechanics.Rotational.Components.GeneralAngleToTorqueAdaptor
        angleToTorque1(use_pder2=false)
        annotation (Placement(transformation(extent={{-30,-10},{-10,10}})));
      Modelica.Blocks.Interfaces.RealInput phi1(unit="rad")
        "Angle of left flange of force element"
        annotation (Placement(transformation(extent={{-140,60},{-100,100}})));
      Modelica.Blocks.Interfaces.RealInput w1(unit="rad/s")
        "Speed to left flange of force element"
        annotation (Placement(transformation(extent={{-140,10},{-100,50}})));
      Modelica.Blocks.Interfaces.RealOutput tau1(unit="N.m")
        "Torque generated by the force element"
        annotation (Placement(transformation(extent={{-100,-90},{-120,-70}})));
      Modelica.Blocks.Interfaces.RealInput phi2(unit="rad")
        "Angle of right flange of force element"
        annotation (Placement(transformation(extent={{140,60},{100,100}})));
      Modelica.Blocks.Interfaces.RealInput w2(unit="rad/s")
        "Speed to right flange of force element"
        annotation (Placement(transformation(extent={{140,10},{100,50}})));
      Modelica.Blocks.Interfaces.RealOutput tau2(unit="N.m")
        "Torque generated by the force element"
        annotation (Placement(transformation(extent={{100,-90},{120,-70}})));
      Modelica.Mechanics.Rotational.Components.GeneralAngleToTorqueAdaptor
        angleToTorque2(use_pder2=false)
        annotation (Placement(transformation(extent={{30,-10},{10,10}})));
      Modelica.Mechanics.Rotational.Examples.Utilities.SpringDamperNoRelativeStates
                                   springDamper(
        c=c,
        d=d,
        phi_rel0=phi_rel0)
        annotation (Placement(transformation(extent={{-10,-10},{10,10}})));
    equation

      connect(springDamper.flange_b, angleToTorque2.flange)
        annotation (Line(points={{10,0},{18,0}}));
      connect(angleToTorque1.flange, springDamper.flange_a)
        annotation (Line(points={{-18,0},{-10,0}}));
      connect(angleToTorque2.p, phi2) annotation (Line(points={{23,8},{40,
              8},{40,80},{120,80}}, color={0,0,127}));
      connect(angleToTorque2.pder, w2) annotation (Line(points={{23,5},{
              60,5},{60,30},{120,30}}, color={0,0,127}));
      connect(angleToTorque2.f, tau2) annotation (Line(points={{23,-8},{60,-8},{60,-80},{110,-80}},
                                          color={0,0,127}));
      connect(angleToTorque1.p, phi1) annotation (Line(points={{-23,8},{
              -40,8},{-40,80},{-120,80}}, color={0,0,127}));
      connect(angleToTorque1.pder, w1) annotation (Line(points={{-23,5},{
              -60,5},{-60,30},{-120,30}}, color={0,0,127}));
      connect(angleToTorque1.f, tau1) annotation (Line(points={{-23,-8},{
              -60,-8},{-60,-80},{-110,-80}}, color={0,0,127}));
      annotation (Icon(coordinateSystem(
              preserveAspectRatio=false, extent={{-100,-100},{100,100}}),
            graphics={Text(
              extent={{-48,-36},{48,-68}},
              textColor={128,128,128},
              textString="to FMU"),      Text(
                    extent={{-94,96},{-10,66}},
                    horizontalAlignment=TextAlignment.Left,
              textString="phi1"),      Text(
                    extent={{-150,-118},{150,-148}},
                    textString="c=%c
d=%d"),       Bitmap(extent={{-72,-44},{84,46}},
                 fileName="modelica://Modelica/Resources/Images/Mechanics/Rotational/SpringDamper.png"),
              Text( extent={{12,96},{96,66}},
                    horizontalAlignment=TextAlignment.Right,
              textString="phi2"),      Text(
                    extent={{12,48},{96,18}},
                    horizontalAlignment=TextAlignment.Right,
              textString="w2"),      Text(
                    extent={{10,-60},{94,-90}},
                    horizontalAlignment=TextAlignment.Right,
              textString="tau2"),      Text(
                    extent={{-94,46},{-10,16}},
                    horizontalAlignment=TextAlignment.Left,
              textString="w1"),      Text(
                    extent={{-90,-64},{-6,-94}},
                    horizontalAlignment=TextAlignment.Left,
              textString="tau1")}), Documentation(info="<html>
<p>
A linear 1D rotational spring and damper in parallel with pure signal
interface which can be applied for
a FMU (<a href=\"https://fmi-standard.org\">Functional Mock-up Unit</a>)
exchange.
</p>
</html>"));
    end SpringDamper;

    model Spring "Input/output block of a spring model"
      extends Modelica.Blocks.Icons.Block;
      parameter SI.RotationalSpringConstant c=1e4
        "Spring constant";
      parameter SI.Angle phi_rel0=0
        "Unstretched spring angle";

      Modelica.Mechanics.Rotational.Components.GeneralAngleToTorqueAdaptor
        angleToTorque1(use_pder=false, use_pder2=false)
        annotation (Placement(transformation(extent={{-30,-10},{-10,10}})));
      Modelica.Blocks.Interfaces.RealInput phi1(unit="rad")
        "Angle of left flange of force element"
        annotation (Placement(transformation(extent={{-140,60},{-100,100}})));
      Modelica.Blocks.Interfaces.RealOutput tau1(unit="N.m")
        "Torque generated by the force element"
        annotation (Placement(transformation(extent={{-100,-90},{-120,-70}})));
      Modelica.Mechanics.Rotational.Components.Spring spring(c=c,
          phi_rel0=phi_rel0) annotation (Placement(transformation(extent={{-10,-10},
                {10,10}})));
      Modelica.Blocks.Interfaces.RealInput phi2(unit="rad")
        "Angle of right flange of force element"
        annotation (Placement(transformation(extent={{140,60},{100,100}})));
      Modelica.Blocks.Interfaces.RealOutput tau2(unit="N.m")
        "Torque generated by the force element"
        annotation (Placement(transformation(extent={{100,-90},{120,-70}})));
      Modelica.Mechanics.Rotational.Components.GeneralAngleToTorqueAdaptor
        angleToTorque2(use_pder=false, use_pder2=false)
        annotation (Placement(transformation(extent={{30,-10},{10,10}})));
    equation

      connect(angleToTorque1.flange, spring.flange_a)
        annotation (Line(points={{-18,0},{-10,0}}));
      connect(spring.flange_b, angleToTorque2.flange)
        annotation (Line(points={{10,0},{18,0}}));
      connect(angleToTorque1.p, phi1) annotation (Line(points={{-23,8},{
              -40,8},{-40,80},{-120,80}}, color={0,0,127}));
      connect(angleToTorque1.f, tau1) annotation (Line(points={{-23,-8},{
              -40,-8},{-40,-80},{-110,-80}}, color={0,0,127}));
      connect(angleToTorque2.f, tau2) annotation (Line(points={{23,-8},{
              40,-8},{40,-80},{110,-80}}, color={0,0,127}));
      connect(angleToTorque2.p, phi2) annotation (Line(points={{23,8},{40,
              8},{40,80},{120,80}}, color={0,0,127}));
      annotation (Icon(coordinateSystem(
              preserveAspectRatio=false, extent={{-100,-100},{100,100}}),
            graphics={Text(
              extent={{-48,-36},{48,-68}},
              textColor={128,128,128},
              textString="to FMU"),      Text(
                    extent={{-94,96},{-10,66}},
                    horizontalAlignment=TextAlignment.Left,
              textString="phi1"),      Text(
                    extent={{-150,-114},{150,-144}},
                    textString="c=%c"),Bitmap(extent={{-88,-36},{92,56}},
                fileName="modelica://Modelica/Resources/Images/Mechanics/Rotational/Spring.png"),
              Text( extent={{12,96},{96,66}},
                    horizontalAlignment=TextAlignment.Right,
              textString="phi2"),      Text(
                    extent={{10,-60},{94,-90}},
                    horizontalAlignment=TextAlignment.Right,
              textString="tau2"),      Text(
                    extent={{-90,-64},{-6,-94}},
                    horizontalAlignment=TextAlignment.Left,
              textString="tau1")}), Documentation(info="<html>
<p>
A linear 1D rotational spring with pure signal
interface which can be applied for
a FMU (<a href=\"https://fmi-standard.org\">Functional Mock-up Unit</a>)
exchange.
</p>
</html>"));
    end Spring;

    annotation (Documentation(info="<html>
<p>
This package contains utility models and functions used by some
of the example models from the rotational mechanics package.
</p>
</html>"));
  end Utilities;
end Rotational;<|MERGE_RESOLUTION|>--- conflicted
+++ resolved
@@ -953,15 +953,8 @@
       annotation (Placement(transformation(extent={{-96,-190},{-76,-170}})));
     Modelica.Blocks.Sources.ExpSine expSine(f=2, damping=0.5)
       annotation (Placement(transformation(extent={{-140,-190},{-120,-170}})));
-<<<<<<< HEAD
-    Modelica.Mechanics.Rotational.Components.Inertia inertia19(
-      J=2,
-      phi(start=0),
-      w(start=0))                                                  annotation (
-        Placement(transformation(extent={{-80,-230},{-60,-210}})));
     Modelica.Mechanics.Rotational.Components.Inertia inertia20(J=2)
-                                                                   annotation (
-        Placement(transformation(extent={{-20,-230},{0,-210}})));
+      annotation (Placement(transformation(extent={{-20,-230},{0,-210}})));
     Modelica.Mechanics.Rotational.Sources.Torque torque2
       annotation (Placement(transformation(extent={{30,-230},{10,-210}})));
     Modelica.Mechanics.Rotational.Sources.Speed speed2(useSupport=false, exact=true)
@@ -994,8 +987,6 @@
       annotation (Placement(transformation(extent={{-80,-268},{-60,-248}})));
     Modelica.Blocks.Sources.Sine sine8(amplitude=5, f=5)
       annotation (Placement(transformation(extent={{-140,-268},{-120,-248}})));
-=======
->>>>>>> df14286f
   equation
     connect(inertia.flange_b, idealGear.flange_a) annotation (Line(
         points={{-60,90},{-50,90}}));
@@ -1145,7 +1136,6 @@
             {-76,-180}}));
     connect(torque1.tau, expSine.y) annotation (Line(points={{-98,-180},{-119,-180}},
                                 color={0,0,127}));
-<<<<<<< HEAD
     connect(torque2.flange, inertia20.flange_b)
       annotation (Line(points={{10,-220},{0,-220}}, color={0,0,0}));
     connect(speed2.flange, inertia19.flange_a)
@@ -1163,11 +1153,9 @@
     annotation (experiment(StopTime=0.9), Diagram(coordinateSystem(preserveAspectRatio=true, extent={{-180,
               -280},{180,160}})),
       Icon(coordinateSystem(extent={{-180,-280},{180,160}})));
-=======
     annotation (experiment(StopTime=0.9), Diagram(coordinateSystem(preserveAspectRatio=true, extent={{-180,
               -200},{180,160}})),
       Icon(coordinateSystem(extent={{-180,-200},{180,160}})));
->>>>>>> df14286f
   end AllComponents;
 
   model TestBearingConversion

--- conflicted
+++ resolved
@@ -1894,15 +1894,9 @@
 modifier equation has to be provided in the
 model where an <strong>Arrow</strong> instance is used, e.g., in the form
 </p>
-<<<<<<< HEAD
 <pre>
     Visualizers.Advanced.Arrow arrow(r_head = {sin(time),cos(time},0});
 </pre>
-=======
-<blockquote><pre>
-Visualizers.Advanced.Arrow arrow(diameter = sin(time));
-</pre></blockquote>
->>>>>>> 4122289f
 
 <p>
 Variable <strong>color</strong> is an Integer vector with 3 elements,

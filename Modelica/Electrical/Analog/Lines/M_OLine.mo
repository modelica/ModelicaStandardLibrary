--- conflicted
+++ resolved
@@ -104,19 +104,10 @@
       connect(inductance.n[j], n[j]);
       connect(inductance.n[j], C[((1 + (j - 1)*lines) - div(((j - 2)*(j - 1)),
         2))].p);
-<<<<<<< HEAD
       connect(C[((1 + (j - 1)*lines) - div(((j - 2)*(j - 1)), 2))].n,refPin);
       connect(inductance.n[j], G[((1 + (j - 1)*lines) - div(((j - 2)*(j - 1)),
         2))].p);
       connect(G[((1 + (j - 1)*lines) - div(((j - 2)*(j - 1)), 2))].n,refPin);
-=======
-      connect(C[((1 + (j - 1)*lines) - div(((j - 2)*(j - 1)), 2))].n, ground.p);
-      connect(C[((1 + (j - 1)*lines) - div(((j - 2)*(j - 1)), 2))].n, refPin);
-      connect(inductance.n[j], G[((1 + (j - 1)*lines) - div(((j - 2)*(j - 1)),
-        2))].p);
-      connect(G[((1 + (j - 1)*lines) - div(((j - 2)*(j - 1)), 2))].n, ground.p);
-      connect(G[((1 + (j - 1)*lines) - div(((j - 2)*(j - 1)), 2))].n, refPin);
->>>>>>> 63d64f18
 
       for i in j + 1:lines loop
         connect(inductance.n[j], C[((1 + (j - 1)*lines) - div(((j - 2)*(j - 1)),
@@ -134,17 +125,9 @@
     connect(R[lines].n, inductance.p[lines]);
     connect(inductance.n[lines], n[lines]);
     connect(inductance.n[lines], C[dim_vector_lgc].p);
-<<<<<<< HEAD
     connect(C[dim_vector_lgc].n,refPin);
     connect(inductance.n[lines], G[dim_vector_lgc].p);
     connect(G[dim_vector_lgc].n,refPin);
-=======
-    connect(C[dim_vector_lgc].n, ground.p);
-    connect(C[dim_vector_lgc].n, refPin);
-    connect(inductance.n[lines], G[dim_vector_lgc].p);
-    connect(G[dim_vector_lgc].n, ground.p);
-    connect(G[dim_vector_lgc].n, refPin);
->>>>>>> 63d64f18
 
     if useHeatPort then
 

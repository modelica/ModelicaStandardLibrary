--- conflicted
+++ resolved
@@ -36,7 +36,7 @@
     "Standard acceleration of gravity on earth";
   final constant Real G(final unit="m3/(kg.s2)") = 6.67408e-11
     "Newtonian constant of gravitation";
-  final constant SI.ElectricCharge q = 1.602176634e-19 "elementary charge";
+  final constant SI.ElectricCharge q = 1.602176634e-19 "Elementary charge";
   final constant SI.FaradayConstant F = q*N_A
     "Faraday constant, C/mol";
   final constant Real h(final unit="J.s") = 6.62607015e-34
@@ -52,8 +52,6 @@
   final constant Real mue_0(final unit="N/A2") = 4*pi*1.e-7 "Magnetic constant";
   final constant Real epsilon_0(final unit="F/m") = 1/(mue_0*c*c)
     "Electric constant";
-  final constant Modelica.SIunits.ElectricCharge q = Modelica.Constants.F/Modelica.Constants.N_A
-      "Elementary charge (electron charge without sign) = 1.602177e-19 C";
   final constant NonSI.Temperature_degC T_zero=-273.15
     "Absolute zero temperature";
   annotation (
@@ -64,17 +62,10 @@
 (name, value, description) are from the following source:
 </p>
 <dl>
-<<<<<<< HEAD
 <dt>Michael Stock, Richard Davis, Estefan&iacute;a de Mirand&eacute;s and Martin J T Milton:</dt>
 <dd><b>The revision of the SI-the result of three decades of progress in metrology</b> in Metrologia, Volume 56, Number 2.
 <a href= \"https://iopscience.iop.org/article/10.1088/1681-7575/ab0013/pdf\">https://iopscience.iop.org/article/10.1088/1681-7575/ab0013/pdf</a>, 2019.
 </dd>
-=======
-<dt>Peter J. Mohr, David B. Newell, and Barry N. Taylor:</dt>
-<dd><strong>CODATA Recommended Values of the Fundamental Physical Constants: 2014</strong>.
-<a href= \"http://dx.doi.org/10.5281/zenodo.22826\">http://dx.doi.org/10.5281/zenodo.22826</a>, 2015. See also <a href=
-\"http://physics.nist.gov/cuu/Constants/index.html\">http://physics.nist.gov/cuu/Constants/index.html</a></dd>
->>>>>>> af2daeb3
 </dl>
 <dl>
 <dt>D B Newell, F Cabiati, J Fischer, K Fujii, S G Karshenboim, H S Margolis , E de Mirand&eacute;s, P J Mohr, F Nez, K Pachucki, T J Quinn, B N Taylor, M Wang, B M Wood and Z Zhang:</dt>
@@ -100,14 +91,10 @@
 </p>
 </html>", revisions="<html>
 <ul>
-<<<<<<< HEAD
-<li><i>Mar 25, 2019</i>
+<li><em>Mar 25, 2019</em>
        by Hans Olsson:<br>
        Constants updated according to 2017 CODATA values and new SI-standard.</li>
-<li><i>Nov 4, 2015</i>
-=======
 <li><em>Nov 4, 2015</em>
->>>>>>> af2daeb3
        by Thomas Beutlich:<br>
        Constants updated according to 2014 CODATA values.</li>
 <li><em>Nov 8, 2004</em>

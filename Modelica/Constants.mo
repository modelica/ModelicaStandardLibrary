--- conflicted
+++ resolved
@@ -26,11 +26,7 @@
     "Biggest Integer number such that Integer_inf and -Integer_inf are representable on the machine";
 
   // Constants of nature
-<<<<<<< HEAD
-  // (name, value, description from https://iopscience.iop.org/article/10.1088/1681-7575/ab0013/pdf from 2019)
-=======
   // (name, value, description from https://www.bipm.org/utils/en/pdf/CGPM/Draft-Resolution-A-EN.pdf, data from 2018)
->>>>>>> e7201271
   // The values for c, q, h, k, N_A are exact and part of the basis of the SI-system
   // Note that the elementary charge uses the common alternate name q since e was taken.
   // The values for F, R, sigma, mue_0, epsilson_0 are also exact.
@@ -39,16 +35,6 @@
   final constant SI.Acceleration g_n=9.80665
     "Standard acceleration of gravity on earth";
   final constant Real G(final unit="m3/(kg.s2)") = 6.67408e-11
-<<<<<<< HEAD
-    "Newtonian constant of gravitation (previous value: 6.6742e-11)";
-  final constant SI.ElectricCharge q = 1.602176634-19 "elementary charge";
-  final constant SI.FaradayConstant F = q*N_A
-    "Faraday constant, C/mol (previous value: 9.64853399e4)";
-  final constant Real h(final unit="J.s") = 6.62607015e-34
-    "Planck constant (previous value: 6.6260693e-34)";
-  final constant Real k(final unit="J/K") = 1.380649e-23
-    "Boltzmann constant (previous value: 1.3806505e-23)";
-=======
     "Newtonian constant of gravitation";
   final constant SI.ElectricCharge q = 1.602176634e-19 "elementary charge";
   final constant SI.FaradayConstant F = q*N_A
@@ -57,19 +43,12 @@
     "Planck constant";
   final constant Real k(final unit="J/K") = 1.380649e-23
     "Boltzmann constant";
->>>>>>> e7201271
   final constant Real R(final unit="J/(mol.K)") = k*N_A
     "Molar gas constant";
   final constant Real sigma(final unit="W/(m2.K4)") = 2*pi^5*k^4/(15*h^3*c^2)
-<<<<<<< HEAD
-    "Stefan-Boltzmann constant (previous value: 5.670400e-8)";
-  final constant Real N_A(final unit="1/mol") = 6.02214076e23
-    "Avogadro constant (previous value: 6.0221415e23)";
-=======
     "Stefan-Boltzmann constant ";
   final constant Real N_A(final unit="1/mol") = 6.02214076e23
     "Avogadro constant";
->>>>>>> e7201271
   final constant Real mue_0(final unit="N/A2") = 4*pi*1.e-7 "Magnetic constant";
   final constant Real epsilon_0(final unit="F/m") = 1/(mue_0*c*c)
     "Electric constant";
@@ -79,28 +58,14 @@
     Documentation(info="<html>
 <p>
 This package provides often needed constants from mathematics, machine
-<<<<<<< HEAD
-dependent constants and constants from nature. 
-The fundamental constants are from the following sources:
-=======
 dependent constants and constants from nature. The latter constants
-(name, value, description) are from the following source (will add updated codata reference when available):
->>>>>>> e7201271
+(name, value, description) are from the following source:
 </p>
 <dl>
-<<<<<<< HEAD
 <dt>Michael Stock, Richard Davis, Estefan&iacute;a de Mirand&eacute;s and Martin J T Milton:</dt>
 <dd><b>The revision of the SI-the result of three decades of progress in metrology</b> in Metrologia, Volume 56, Number 2.
 <a href= \"https://iopscience.iop.org/article/10.1088/1681-7575/ab0013/pdf\">https://iopscience.iop.org/article/10.1088/1681-7575/ab0013/pdf</a>, 2019.
 </dd>
-=======
-<dt>International Bureau of Weights and Measures</dt>
-<dd><a href=\"https://www.bipm.org/utils/en/pdf/CGPM/Draft-Resolution-A-EN.pdf\">Revised SI standard</a></dd>
-<dt>Peter J. Mohr, David B. Newell, and Barry N. Taylor:</dt>
-<dd><b>CODATA Recommended Values of the Fundamental Physical Constants: 2014</b>.
-<a href= \"http://dx.doi.org/10.5281/zenodo.22826\">http://dx.doi.org/10.5281/zenodo.22826</a>, 2015. See also <a href=
-\"http://physics.nist.gov/cuu/Constants/index.html\">http://physics.nist.gov/cuu/Constants/index.html</a></dd>
->>>>>>> e7201271
 </dl>
 <dl>
 <dt>D B Newell, F Cabiati, J Fischer, K Fujii, S G Karshenboim, H S Margolis , E de Mirand&eacute;s, P J Mohr, F Nez, K Pachucki, T J Quinn, B N Taylor, M Wang, B M Wood and Z Zhang:</dt>

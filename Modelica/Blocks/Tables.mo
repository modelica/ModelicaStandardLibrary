within Modelica.Blocks;
package Tables
  "Library of blocks to interpolate in one and two-dimensional tables"
  extends Modelica.Icons.Package;
  block CombiTable1D
    "Table look-up in one dimension (matrix/file) with n inputs and n outputs"
    extends Modelica.Blocks.Interfaces.MIMOs(final n=size(columns, 1));
    parameter Boolean tableOnFile=false
      "= true, if table is defined on file or in function usertab"
      annotation (Dialog(group="Table data definition"));
    parameter Real table[:, :] = fill(0.0, 0, 2)
      "Table matrix (grid = first column; e.g., table=[0, 0; 1, 1; 2, 4])"
      annotation (Dialog(group="Table data definition",enable=not tableOnFile));
    parameter String tableName="NoName"
      "Table name on file or in function usertab (see docu)"
      annotation (Dialog(group="Table data definition",enable=tableOnFile));
    parameter String fileName="NoName" "File where matrix is stored"
      annotation (Dialog(
        group="Table data definition",
        enable=tableOnFile,
        loadSelector(filter="Text files (*.txt);;MATLAB MAT-files (*.mat)",
            caption="Open file in which table is present")));
    parameter Boolean verboseRead=true
      "= true, if info message that file is loading is to be printed"
      annotation (Dialog(group="Table data definition",enable=tableOnFile));
    parameter Integer columns[:]=2:size(table, 2)
      "Columns of table to be interpolated"
      annotation (Dialog(group="Table data interpretation"));
    parameter Modelica.Blocks.Types.Smoothness smoothness=Modelica.Blocks.Types.Smoothness.LinearSegments
      "Smoothness of table interpolation"
      annotation (Dialog(group="Table data interpretation"));
    parameter Modelica.Blocks.Types.Extrapolation extrapolation=Modelica.Blocks.Types.Extrapolation.LastTwoPoints
      "Extrapolation of data outside the definition range"
      annotation (Dialog(group="Table data interpretation"));
    parameter Boolean verboseExtrapolation=false
      "= true, if warning messages are to be printed if table input is outside the definition range"
      annotation (Dialog(group="Table data interpretation", enable=extrapolation == Modelica.Blocks.Types.Extrapolation.LastTwoPoints or extrapolation == Modelica.Blocks.Types.Extrapolation.HoldLastPoint));
    final parameter Real u_min=Internal.getTable1DAbscissaUmin(tableID)
      "Minimum abscissa value defined in table";
    final parameter Real u_max=Internal.getTable1DAbscissaUmax(tableID)
      "Maximum abscissa value defined in table";
  protected
    parameter Modelica.Blocks.Types.ExternalCombiTable1D tableID=
        Modelica.Blocks.Types.ExternalCombiTable1D(
          if tableOnFile then tableName else "NoName",
          if tableOnFile and fileName <> "NoName" and not Modelica.Utilities.Strings.isEmpty(fileName) then fileName else "NoName",
          table,
          columns,
          smoothness,
          extrapolation,
          if tableOnFile then verboseRead else false) "External table object";
    function readTableData = // No longer used, but kept for backward compatibility
      Modelica.Blocks.Tables.Internal.readTable1DData "Read table data from text or MATLAB MAT-file";
  equation
    if tableOnFile then
      assert(tableName <> "NoName",
        "tableOnFile = true and no table name given");
    else
      assert(size(table, 1) > 0 and size(table, 2) > 0,
        "tableOnFile = false and parameter table is an empty matrix");
    end if;

    if verboseExtrapolation and (
      extrapolation == Modelica.Blocks.Types.Extrapolation.LastTwoPoints or
      extrapolation == Modelica.Blocks.Types.Extrapolation.HoldLastPoint) then
      for i in 1:n loop
        assert(noEvent(u[i] >= u_min), "
Extrapolation warning: The value u[" + String(i) +"] (=" + String(u[i]) + ") must be greater or equal
than the minimum abscissa value u_min (=" + String(u_min) + ") defined in the table.
", level=AssertionLevel.warning);
        assert(noEvent(u[i] <= u_max), "
Extrapolation warning: The value u[" + String(i) +"] (=" + String(u[i]) + ") must be less or equal
than the maximum abscissa value u_max (=" + String(u_max) + ") defined in the table.
", level=AssertionLevel.warning);
      end for;
    end if;

    if smoothness == Modelica.Blocks.Types.Smoothness.ConstantSegments then
      for i in 1:n loop
        y[i] = Internal.getTable1DValueNoDer(tableID, i, u[i]);
      end for;
    else
      for i in 1:n loop
        y[i] = Internal.getTable1DValue(tableID, i, u[i]);
      end for;
    end if;
    annotation (
      Documentation(info="<html>
<p>
<strong>Univariate constant</strong>, <strong>linear</strong> or <strong>cubic Hermite
spline interpolation</strong> in <strong>one</strong> dimension of a
<strong>table</strong>.
Via parameter <strong>columns</strong> it can be defined how many columns of the
table are interpolated. If, e.g., columns={2,4}, it is assumed that 2 input
and 2 output signals are present and that the first output interpolates
the first input via column 2 and the second output interpolates the
second input via column 4 of the table matrix.
</p>
<p>
The grid points and function values are stored in a matrix \"table[i,j]\",
where the first column \"table[:,1]\" contains the grid points and the
other columns contain the data to be interpolated. Example:
</p>
<pre>
   table = [0,  0;
            1,  1;
            2,  4;
            4, 16]
   If, e.g., the input u = 1.0, the output y =  1.0,
       e.g., the input u = 1.5, the output y =  2.5,
       e.g., the input u = 2.0, the output y =  4.0,
       e.g., the input u =-1.0, the output y = -1.0 (i.e., extrapolation).
</pre>
<ul>
<li>The interpolation interval is found by a binary search where the interval used in the
    last call is used as start interval.</li>
<li>Via parameter <strong>smoothness</strong> it is defined how the data is interpolated:
<pre>
  smoothness = 1: Linear interpolation
             = 2: Akima interpolation: Smooth interpolation by cubic Hermite
                  splines such that der(y) is continuous, also if extrapolated.
             = 3: Constant segments
             = 4: Fritsch-Butland interpolation: Smooth interpolation by cubic
                  Hermite splines such that y preserves the monotonicity and
                  der(y) is continuous, also if extrapolated.
             = 5: Steffen interpolation: Smooth interpolation by cubic Hermite
                  splines such that y preserves the monotonicity and der(y)
                  is continuous, also if extrapolated.
</pre></li>
<li>Values <strong>outside</strong> of the table range, are computed by
    extrapolation according to the setting of parameter <strong>extrapolation</strong>:
<pre>
  extrapolation = 1: Hold the first or last value of the table,
                     if outside of the table scope.
                = 2: Extrapolate by using the derivative at the first/last table
                     points if outside of the table scope.
                     (If smoothness is LinearSegments or ConstantSegments
                     this means to extrapolate linearly through the first/last
                     two table points.).
                = 3: Periodically repeat the table data (periodical function).
                = 4: No extrapolation, i.e. extrapolation triggers an error
</pre></li>
<li>If the table has only <strong>one row</strong>, the table value is returned,
    independent of the value of the input signal.</li>
<li>The grid values (first column) have to be strictly increasing.</li>
</ul>
<p>
The table matrix can be defined in the following ways:
</p>
<ol>
<li> Explicitly supplied as <strong>parameter matrix</strong> \"table\",
     and the other parameters have the following values:
<pre>
   tableName is \"NoName\" or has only blanks,
   fileName  is \"NoName\" or has only blanks.
</pre></li>
<li><strong>Read</strong> from a <strong>file</strong> \"fileName\" where the matrix is stored as
    \"tableName\". Both text and MATLAB MAT-file format is possible.
    (The text format is described below).
    The MAT-file format comes in four different versions: v4, v6, v7 and v7.3.
    The library supports at least v4, v6 and v7 whereas v7.3 is optional.
    It is most convenient to generate the MAT-file from FreeMat or MATLAB&reg;
    by command
<pre>
   save tables.mat tab1 tab2 tab3
</pre>
    or Scilab by command
<pre>
   savematfile tables.mat tab1 tab2 tab3
</pre>
    when the three tables tab1, tab2, tab3 should be used from the model.<br>
    Note, a fileName can be defined as URI by using the helper function
    <a href=\"modelica://Modelica.Utilities.Files.loadResource\">loadResource</a>.</li>
<li>Statically stored in function \"usertab\" in file \"usertab.c\".
    The matrix is identified by \"tableName\". Parameter
    fileName = \"NoName\" or has only blanks. Row-wise storage is always to be
    preferred as otherwise the table is reallocated and transposed.
    See the <a href=\"modelica://Modelica.Blocks.Tables\">Tables</a> package
    documentation for more details.</li>
</ol>
<p>
When the constant \"NO_FILE_SYSTEM\" is defined, all file I/O related parts of the
source code are removed by the C-preprocessor, such that no access to files takes place.
</p>
<p>
If tables are read from a text file, the file needs to have the
following structure (\"-----\" is not part of the file content):
</p>
<pre>
-----------------------------------------------------
#1
double tab1(5,2)   # comment line
  0   0
  1   1
  2   4
  3   9
  4  16
double tab2(5,2)   # another comment line
  0   0
  2   2
  4   8
  6  18
  8  32
-----------------------------------------------------
</pre>
<p>
Note, that the first two characters in the file need to be
\"#1\" (a line comment defining the version number of the file format).
Afterwards, the corresponding matrix has to be declared
with type (= \"double\" or \"float\"), name and actual dimensions.
Finally, in successive rows of the file, the elements of the matrix
have to be given. The elements have to be provided as a sequence of
numbers in row-wise order (therefore a matrix row can span several
lines in the file and need not start at the beginning of a line).
Numbers have to be given according to C syntax (such as 2.3, -2, +2.e4).
Number separators are spaces, tab (\\t), comma (,), or semicolon (;).
Several matrices may be defined one after another. Line comments start
with the hash symbol (#) and can appear everywhere.
Text files should either be ASCII or UTF-8 encoded, where UTF-8 encoded strings are only allowed in line comments and an optional UTF-8 BOM at the start of the text file is ignored.
Other characters, like trailing non comments, are not allowed in the file.
</p>
<p>
MATLAB is a registered trademark of The MathWorks, Inc.
</p>
</html>"),
      Icon(
      coordinateSystem(preserveAspectRatio=true,
        extent={{-100.0,-100.0},{100.0,100.0}}),
        graphics={
      Line(points={{-60.0,40.0},{-60.0,-40.0},{60.0,-40.0},{60.0,40.0},{30.0,40.0},{30.0,-40.0},{-30.0,-40.0},{-30.0,40.0},{-60.0,40.0},{-60.0,20.0},{60.0,20.0},{60.0,0.0},{-60.0,0.0},{-60.0,-20.0},{60.0,-20.0},{60.0,-40.0},{-60.0,-40.0},{-60.0,40.0},{60.0,40.0},{60.0,-40.0}}),
      Line(points={{0.0,40.0},{0.0,-40.0}}),
      Rectangle(fillColor={255,215,136},
        fillPattern=FillPattern.Solid,
        extent={{-60.0,20.0},{-30.0,40.0}}),
      Rectangle(fillColor={255,215,136},
        fillPattern=FillPattern.Solid,
        extent={{-60.0,0.0},{-30.0,20.0}}),
      Rectangle(fillColor={255,215,136},
        fillPattern=FillPattern.Solid,
        extent={{-60.0,-20.0},{-30.0,0.0}}),
      Rectangle(fillColor={255,215,136},
        fillPattern=FillPattern.Solid,
        extent={{-60.0,-40.0},{-30.0,-20.0}})}),
      Diagram(coordinateSystem(preserveAspectRatio=true, extent={{-100,-100},{
              100,100}}), graphics={
          Rectangle(
            extent={{-60,60},{60,-60}},
            fillColor={235,235,235},
            fillPattern=FillPattern.Solid,
            lineColor={0,0,255}),
          Line(points={{-100,0},{-58,0}}, color={0,0,255}),
          Line(points={{60,0},{100,0}}, color={0,0,255}),
          Text(
            extent={{-100,100},{100,64}},
            textString="Univariate constant, linear or cubic Hermite spline table interpolation",
            lineColor={0,0,255}),
          Line(points={{-54,40},{-54,-40},{54,-40},{54,40},{28,40},{28,-40},{-28,
                -40},{-28,40},{-54,40},{-54,20},{54,20},{54,0},{-54,0},{-54,-20},
                {54,-20},{54,-40},{-54,-40},{-54,40},{54,40},{54,-40}}, color={
                0,0,0}),
          Line(points={{0,40},{0,-40}}),
          Rectangle(
            extent={{-54,40},{-28,20}},
            fillColor={255,255,0},
            fillPattern=FillPattern.Solid),
          Rectangle(
            extent={{-54,20},{-28,0}},
            fillColor={255,255,0},
            fillPattern=FillPattern.Solid),
          Rectangle(
            extent={{-54,0},{-28,-20}},
            fillColor={255,255,0},
            fillPattern=FillPattern.Solid),
          Rectangle(
            extent={{-54,-20},{-28,-40}},
            fillColor={255,255,0},
            fillPattern=FillPattern.Solid),
          Text(
            extent={{-50,54},{-32,42}},
            textString="u[1]/[2]",
            lineColor={0,0,255}),
          Text(
            extent={{-24,54},{0,42}},
            textString="y[1]",
            lineColor={0,0,255}),
          Text(
            extent={{-2,-40},{30,-54}},
            textString="columns",
            lineColor={0,0,255}),
          Text(
            extent={{2,54},{26,42}},
            textString="y[2]",
            lineColor={0,0,255})}));
  end CombiTable1D;

  block CombiTable1Ds
    "Table look-up in one dimension (matrix/file) with one input and n outputs"
    extends Modelica.Blocks.Interfaces.SIMO(final nout=size(columns, 1));
    parameter Boolean tableOnFile=false
      "= true, if table is defined on file or in function usertab"
      annotation (Dialog(group="Table data definition"));
    parameter Real table[:, :] = fill(0.0, 0, 2)
      "Table matrix (grid = first column; e.g., table=[0, 0; 1, 1; 2, 4])"
      annotation (Dialog(group="Table data definition",enable=not tableOnFile));
    parameter String tableName="NoName"
      "Table name on file or in function usertab (see docu)"
      annotation (Dialog(group="Table data definition",enable=tableOnFile));
    parameter String fileName="NoName" "File where matrix is stored"
      annotation (Dialog(
        group="Table data definition",
        enable=tableOnFile,
        loadSelector(filter="Text files (*.txt);;MATLAB MAT-files (*.mat)",
            caption="Open file in which table is present")));
    parameter Boolean verboseRead=true
      "= true, if info message that file is loading is to be printed"
      annotation (Dialog(group="Table data definition",enable=tableOnFile));
    parameter Integer columns[:]=2:size(table, 2)
      "Columns of table to be interpolated"
      annotation (Dialog(group="Table data interpretation"));
    parameter Modelica.Blocks.Types.Smoothness smoothness=Modelica.Blocks.Types.Smoothness.LinearSegments
      "Smoothness of table interpolation"
      annotation (Dialog(group="Table data interpretation"));
    parameter Modelica.Blocks.Types.Extrapolation extrapolation=Modelica.Blocks.Types.Extrapolation.LastTwoPoints
      "Extrapolation of data outside the definition range"
      annotation (Dialog(group="Table data interpretation"));
    parameter Boolean verboseExtrapolation=false
      "= true, if warning messages are to be printed if table input is outside the definition range"
      annotation (Dialog(group="Table data interpretation", enable=extrapolation == Modelica.Blocks.Types.Extrapolation.LastTwoPoints or extrapolation == Modelica.Blocks.Types.Extrapolation.HoldLastPoint));
    final parameter Real u_min=Internal.getTable1DAbscissaUmin(tableID)
      "Minimum abscissa value defined in table";
    final parameter Real u_max=Internal.getTable1DAbscissaUmax(tableID)
      "Maximum abscissa value defined in table";
  protected
    parameter Modelica.Blocks.Types.ExternalCombiTable1D tableID=
        Modelica.Blocks.Types.ExternalCombiTable1D(
          if tableOnFile then tableName else "NoName",
          if tableOnFile and fileName <> "NoName" and not Modelica.Utilities.Strings.isEmpty(fileName) then fileName else "NoName",
          table,
          columns,
          smoothness,
          extrapolation,
          if tableOnFile then verboseRead else false) "External table object";
    function readTableData = // No longer used, but kept for backward compatibility
      Modelica.Blocks.Tables.Internal.readTable1DData "Read table data from text or MATLAB MAT-file";
  equation
    if tableOnFile then
      assert(tableName <> "NoName",
        "tableOnFile = true and no table name given");
    else
      assert(size(table, 1) > 0 and size(table, 2) > 0,
        "tableOnFile = false and parameter table is an empty matrix");
    end if;

    if verboseExtrapolation and (
      extrapolation == Modelica.Blocks.Types.Extrapolation.LastTwoPoints or
      extrapolation == Modelica.Blocks.Types.Extrapolation.HoldLastPoint) then
      assert(noEvent(u >= u_min), "
Extrapolation warning: The value u (=" + String(u) + ") must be greater or equal
than the minimum abscissa value u_min (=" + String(u_min) + ") defined in the table.
", level=AssertionLevel.warning);
      assert(noEvent(u <= u_max), "
Extrapolation warning: The value u (=" + String(u) + ") must be less or equal
than the maximum abscissa value u_max (=" + String(u_max) + ") defined in the table.
", level=AssertionLevel.warning);
    end if;

    if smoothness == Modelica.Blocks.Types.Smoothness.ConstantSegments then
      for i in 1:nout loop
        y[i] = Internal.getTable1DValueNoDer(tableID, i, u);
      end for;
    else
      for i in 1:nout loop
        y[i] = Internal.getTable1DValue(tableID, i, u);
      end for;
    end if;
    annotation (
      Documentation(info="<html>
<p>
<strong>Univariate constant</strong>, <strong>linear</strong> or <strong>cubic Hermite
spline interpolation</strong> in <strong>one</strong> dimension of a
<strong>table</strong>.
Via parameter <strong>columns</strong> it can be defined how many columns of the
table are interpolated. If, e.g., columns={2,4}, it is assumed that
2 output signals are present and that the first output interpolates
via column 2 and the second output interpolates via column 4 of the
table matrix.
</p>
<p>
The grid points and function values are stored in a matrix \"table[i,j]\",
where the first column \"table[:,1]\" contains the grid points and the
other columns contain the data to be interpolated. Example:
</p>
<pre>
   table = [0,  0;
            1,  1;
            2,  4;
            4, 16]
   If, e.g., the input u = 1.0, the output y =  1.0,
       e.g., the input u = 1.5, the output y =  2.5,
       e.g., the input u = 2.0, the output y =  4.0,
       e.g., the input u =-1.0, the output y = -1.0 (i.e., extrapolation).
</pre>
<ul>
<li>The interpolation interval is found by a binary search where the interval used in the
    last call is used as start interval.</li>
<li>Via parameter <strong>smoothness</strong> it is defined how the data is interpolated:
<pre>
  smoothness = 1: Linear interpolation
             = 2: Akima interpolation: Smooth interpolation by cubic Hermite
                  splines such that der(y) is continuous, also if extrapolated.
             = 3: Constant segments
             = 4: Fritsch-Butland interpolation: Smooth interpolation by cubic
                  Hermite splines such that y preserves the monotonicity and
                  der(y) is continuous, also if extrapolated.
             = 5: Steffen interpolation: Smooth interpolation by cubic Hermite
                  splines such that y preserves the monotonicity and der(y)
                  is continuous, also if extrapolated.
</pre></li>
<li>Values <strong>outside</strong> of the table range, are computed by
    extrapolation according to the setting of parameter <strong>extrapolation</strong>:
<pre>
  extrapolation = 1: Hold the first or last value of the table,
                     if outside of the table scope.
                = 2: Extrapolate by using the derivative at the first/last table
                     points if outside of the table scope.
                     (If smoothness is LinearSegments or ConstantSegments
                     this means to extrapolate linearly through the first/last
                     two table points.).
                = 3: Periodically repeat the table data (periodical function).
                = 4: No extrapolation, i.e. extrapolation triggers an error
</pre></li>
<li>If the table has only <strong>one row</strong>, the table value is returned,
    independent of the value of the input signal.</li>
<li>The grid values (first column) have to be strictly increasing.</li>
</ul>
<p>
The table matrix can be defined in the following ways:
</p>
<ol>
<li>Explicitly supplied as <strong>parameter matrix</strong> \"table\",
    and the other parameters have the following values:
<pre>
   tableName is \"NoName\" or has only blanks,
   fileName  is \"NoName\" or has only blanks.
</pre></li>
<li><strong>Read</strong> from a <strong>file</strong> \"fileName\" where the matrix is stored as
    \"tableName\". Both text and MATLAB MAT-file format is possible.
    (The text format is described below).
    The MAT-file format comes in four different versions: v4, v6, v7 and v7.3.
    The library supports at least v4, v6 and v7 whereas v7.3 is optional.
    It is most convenient to generate the MAT-file from FreeMat or MATLAB&reg;
    by command
<pre>
   save tables.mat tab1 tab2 tab3
</pre>
    or Scilab by command
<pre>
   savematfile tables.mat tab1 tab2 tab3
</pre>
    when the three tables tab1, tab2, tab3 should be used from the model.<br>
    Note, a fileName can be defined as URI by using the helper function
    <a href=\"modelica://Modelica.Utilities.Files.loadResource\">loadResource</a>.</li>
<li>Statically stored in function \"usertab\" in file \"usertab.c\".
    The matrix is identified by \"tableName\". Parameter
    fileName = \"NoName\" or has only blanks. Row-wise storage is always to be
    preferred as otherwise the table is reallocated and transposed.
    See the <a href=\"modelica://Modelica.Blocks.Tables\">Tables</a> package
    documentation for more details.</li>
</ol>
<p>
When the constant \"NO_FILE_SYSTEM\" is defined, all file I/O related parts of the
source code are removed by the C-preprocessor, such that no access to files takes place.
</p>
<p>
If tables are read from a text file, the file needs to have the
following structure (\"-----\" is not part of the file content):
</p>
<pre>
-----------------------------------------------------
#1
double tab1(5,2)   # comment line
  0   0
  1   1
  2   4
  3   9
  4  16
double tab2(5,2)   # another comment line
  0   0
  2   2
  4   8
  6  18
  8  32
-----------------------------------------------------
</pre>
<p>
Note, that the first two characters in the file need to be
\"#1\" (a line comment defining the version number of the file format).
Afterwards, the corresponding matrix has to be declared
with type (= \"double\" or \"float\"), name and actual dimensions.
Finally, in successive rows of the file, the elements of the matrix
have to be given. The elements have to be provided as a sequence of
numbers in row-wise order (therefore a matrix row can span several
lines in the file and need not start at the beginning of a line).
Numbers have to be given according to C syntax (such as 2.3, -2, +2.e4).
Number separators are spaces, tab (\\t), comma (,), or semicolon (;).
Several matrices may be defined one after another. Line comments start
with the hash symbol (#) and can appear everywhere.
Text files should either be ASCII or UTF-8 encoded, where UTF-8 encoded strings are only allowed in line comments and an optional UTF-8 BOM at the start of the text file is ignored.
Other characters, like trailing non comments, are not allowed in the file.
</p>
<p>
MATLAB is a registered trademark of The MathWorks, Inc.
</p>
</html>"),
      Icon(
      coordinateSystem(preserveAspectRatio=true,
        extent={{-100.0,-100.0},{100.0,100.0}}),
        graphics={
      Line(points={{-60.0,40.0},{-60.0,-40.0},{60.0,-40.0},{60.0,40.0},{30.0,40.0},{30.0,-40.0},{-30.0,-40.0},{-30.0,40.0},{-60.0,40.0},{-60.0,20.0},{60.0,20.0},{60.0,0.0},{-60.0,0.0},{-60.0,-20.0},{60.0,-20.0},{60.0,-40.0},{-60.0,-40.0},{-60.0,40.0},{60.0,40.0},{60.0,-40.0}}),
      Line(points={{0.0,40.0},{0.0,-40.0}}),
      Rectangle(fillColor={255,215,136},
        fillPattern=FillPattern.Solid,
        extent={{-60.0,20.0},{-30.0,40.0}}),
      Rectangle(fillColor={255,215,136},
        fillPattern=FillPattern.Solid,
        extent={{-60.0,0.0},{-30.0,20.0}}),
      Rectangle(fillColor={255,215,136},
        fillPattern=FillPattern.Solid,
        extent={{-60.0,-20.0},{-30.0,0.0}}),
      Rectangle(fillColor={255,215,136},
        fillPattern=FillPattern.Solid,
        extent={{-60.0,-40.0},{-30.0,-20.0}})}),
      Diagram(coordinateSystem(preserveAspectRatio=true, extent={{-100,-100},{
              100,100}}), graphics={
          Rectangle(
            extent={{-60,60},{60,-60}},
            fillColor={235,235,235},
            fillPattern=FillPattern.Solid,
            lineColor={0,0,255}),
          Line(points={{-100,0},{-58,0}}, color={0,0,255}),
          Line(points={{60,0},{100,0}}, color={0,0,255}),
          Text(
            extent={{-100,100},{100,64}},
            textString="Univariate constant, linear or cubic Hermite spline table interpolation",
            lineColor={0,0,255}),
          Line(points={{-54,40},{-54,-40},{54,-40},{54,40},{28,40},{28,-40},{-28,
                -40},{-28,40},{-54,40},{-54,20},{54,20},{54,0},{-54,0},{-54,-20},
                {54,-20},{54,-40},{-54,-40},{-54,40},{54,40},{54,-40}}, color={
                0,0,0}),
          Line(points={{0,40},{0,-40}}),
          Rectangle(
            extent={{-54,40},{-28,20}},
            fillColor={255,255,0},
            fillPattern=FillPattern.Solid),
          Rectangle(
            extent={{-54,20},{-28,0}},
            fillColor={255,255,0},
            fillPattern=FillPattern.Solid),
          Rectangle(
            extent={{-54,0},{-28,-20}},
            fillColor={255,255,0},
            fillPattern=FillPattern.Solid),
          Rectangle(
            extent={{-54,-20},{-28,-40}},
            fillColor={255,255,0},
            fillPattern=FillPattern.Solid),
          Text(
            extent={{-52,56},{-34,44}},
            textString="u",
            lineColor={0,0,255}),
          Text(
            extent={{-22,54},{2,42}},
            textString="y[1]",
            lineColor={0,0,255}),
          Text(
            extent={{4,54},{28,42}},
            textString="y[2]",
            lineColor={0,0,255}),
          Text(
            extent={{0,-40},{32,-54}},
            textString="columns",
            lineColor={0,0,255})}));
  end CombiTable1Ds;

  block CombiTable2D "Table look-up in two dimensions (matrix/file)"
    extends Modelica.Blocks.Interfaces.SI2SO;
    extends Internal.CombiTable2DBase;
    function readTableData = // No longer used, but kept for backward compatibility
      Modelica.Blocks.Tables.Internal.readTable2DData "Read table data from text or MATLAB MAT-file";
  equation
    if verboseExtrapolation and (
      extrapolation == Modelica.Blocks.Types.Extrapolation.LastTwoPoints or
      extrapolation == Modelica.Blocks.Types.Extrapolation.HoldLastPoint) then
      assert(noEvent(u1 >= u_min[1]), "
Extrapolation warning: The value u1 (=" + String(u1) + ") must be greater or equal
than the minimum abscissa value u_min[1] (=" + String(u_min[1]) + ") defined in the table.
", level=AssertionLevel.warning);
      assert(noEvent(u1 <= u_max[1]), "
Extrapolation warning: The value u1 (=" + String(u1) + ") must be less or equal
than the maximum abscissa value u_max[1] (=" + String(u_max[1]) + ") defined in the table.
", level=AssertionLevel.warning);
      assert(noEvent(u2 >= u_min[2]), "
Extrapolation warning: The value u2 (=" + String(u2) + ") must be greater or equal
than the minimum abscissa value u_min[2] (=" + String(u_min[2]) + ") defined in the table.
", level=AssertionLevel.warning);
      assert(noEvent(u2 <= u_max[2]), "
Extrapolation warning: The value u2 (=" + String(u2) + ") must be less or equal
than the maximum abscissa value u_max[2] (=" + String(u_max[2]) + ") defined in the table.
", level=AssertionLevel.warning);
    end if;

    if smoothness == Modelica.Blocks.Types.Smoothness.ConstantSegments then
      y = Internal.getTable2DValueNoDer(tableID, u1, u2);
    else
      y = Internal.getTable2DValue(tableID, u1, u2);
    end if;
    annotation (
      Documentation(info="<html>
<p>
<strong>Bivariate constant</strong>, <strong>bilinear</strong> or <strong>bivariate
Akima interpolation</strong> of a <strong>two-dimensional table</strong>.
The grid points and function values are stored in a matrix \"table[i,j]\",
where:
</p>
<ul>
<li> the first column \"table[2:,1]\" contains the u[1] grid points,</li>
<li> the first row \"table[1,2:]\" contains the u[2] grid points,</li>
<li> the other rows and columns contain the data to be interpolated.</li>
</ul>
<p>
Example:
</p>
<pre>
           |       |       |       |
           |  1.0  |  2.0  |  3.0  |  // u2
       ----*-------*-------*-------*
       1.0 |  1.0  |  3.0  |  5.0  |
       ----*-------*-------*-------*
       2.0 |  2.0  |  4.0  |  6.0  |
       ----*-------*-------*-------*
     // u1
   is defined as
      table = [0.0,   1.0,   2.0,   3.0;
               1.0,   1.0,   3.0,   5.0;
               2.0,   2.0,   4.0,   6.0]
   If, e.g., the input u is [1.0;1.0], the output y is 1.0,
       e.g., the input u is [2.0;1.5], the output y is 3.0.
</pre>
<ul>
<li>The interpolation interval is found by a binary search where the interval used in the
    last call is used as start interval.</li>
<li>Via parameter <strong>smoothness</strong> it is defined how the data is interpolated:
<pre>
  smoothness = 1: Bilinear interpolation
             = 2: Bivariate Akima interpolation: Smooth interpolation by bicubic Hermite
                  splines such that der(y) is continuous, also if extrapolated.
             = 3: Constant segments
             = 4: Fritsch-Butland interpolation: Not supported
             = 5: Steffen interpolation: Not supported
</pre></li>
<li>Values <strong>outside</strong> of the table range, are computed by
    extrapolation according to the setting of parameter <strong>extrapolation</strong>:
<pre>
  extrapolation = 1: Hold the first or last values of the table,
                     if outside of the table scope.
                = 2: Extrapolate by using the derivative at the first/last table
                     points if outside of the table scope.
                     (If smoothness is LinearSegments or ConstantSegments
                     this means to extrapolate linearly through the first/last
                     two table points.).
                = 3: Periodically repeat the table data (periodical function).
                = 4: No extrapolation, i.e. extrapolation triggers an error
</pre></li>
<li>If the table has only <strong>one element</strong>, the table value is returned,
    independent of the value of the input signal.</li>
<li>If the input signal <strong>u1</strong> or <strong>u2</strong> is <strong>outside</strong> of the defined
    <strong>interval</strong>, the corresponding value is also determined by linear
    interpolation through the last or first two points of the table.</li>
<li>The grid values (first column and first row) have to be strictly
    increasing.</li>
</ul>
<p>
The table matrix can be defined in the following ways:
</p>
<ol>
<li>Explicitly supplied as <strong>parameter matrix</strong> \"table\",
    and the other parameters have the following values:
<pre>
   tableName is \"NoName\" or has only blanks,
   fileName  is \"NoName\" or has only blanks.
</pre></li>
<li><strong>Read</strong> from a <strong>file</strong> \"fileName\" where the matrix is stored as
    \"tableName\". Both text and MATLAB MAT-file format is possible.
    (The text format is described below).
    The MAT-file format comes in four different versions: v4, v6, v7 and v7.3.
    The library supports at least v4, v6 and v7 whereas v7.3 is optional.
    It is most convenient to generate the MAT-file from FreeMat or MATLAB&reg;
    by command
<pre>
   save tables.mat tab1 tab2 tab3
</pre>
    or Scilab by command
<pre>
   savematfile tables.mat tab1 tab2 tab3
</pre>
    when the three tables tab1, tab2, tab3 should be used from the model.<br>
    Note, a fileName can be defined as URI by using the helper function
    <a href=\"modelica://Modelica.Utilities.Files.loadResource\">loadResource</a>.</li>
<li>Statically stored in function \"usertab\" in file \"usertab.c\".
    The matrix is identified by \"tableName\". Parameter
    fileName = \"NoName\" or has only blanks. Row-wise storage is always to be
    preferred as otherwise the table is reallocated and transposed.
    See the <a href=\"modelica://Modelica.Blocks.Tables\">Tables</a> package
    documentation for more details.</li>
</ol>
<p>
When the constant \"NO_FILE_SYSTEM\" is defined, all file I/O related parts of the
source code are removed by the C-preprocessor, such that no access to files takes place.
</p>
<p>
If tables are read from a text file, the file needs to have the
following structure (\"-----\" is not part of the file content):
</p>
<pre>
-----------------------------------------------------
#1
double table2D_1(3,4)   # comment line
0.0  1.0  2.0  3.0  # u[2] grid points
1.0  1.0  3.0  5.0
2.0  2.0  4.0  6.0

double table2D_2(4,4)   # comment line
0.0  1.0  2.0  3.0  # u[2] grid points
1.0  1.0  3.0  5.0
2.0  2.0  4.0  6.0
3.0  3.0  5.0  7.0
-----------------------------------------------------
</pre>
<p>
Note, that the first two characters in the file need to be
\"#1\" (a line comment defining the version number of the file format).
Afterwards, the corresponding matrix has to be declared
with type (= \"double\" or \"float\"), name and actual dimensions.
Finally, in successive rows of the file, the elements of the matrix
have to be given. The elements have to be provided as a sequence of
numbers in row-wise order (therefore a matrix row can span several
lines in the file and need not start at the beginning of a line).
Numbers have to be given according to C syntax (such as 2.3, -2, +2.e4).
Number separators are spaces, tab (\\t), comma (,), or semicolon (;).
Several matrices may be defined one after another. Line comments start
with the hash symbol (#) and can appear everywhere.
Text files should either be ASCII or UTF-8 encoded, where UTF-8 encoded strings are only allowed in line comments and an optional UTF-8 BOM at the start of the text file is ignored.
Other characters, like trailing non comments, are not allowed in the file.
The matrix elements are interpreted in exactly the same way
as if the matrix is given as a parameter. For example, the first
column \"table2D_1[2:,1]\" contains the u[1] grid points,
and the first row \"table2D_1[1,2:]\" contains the u[2] grid points.
</p>
<p>
MATLAB is a registered trademark of The MathWorks, Inc.
</p>
</html>"));
  end CombiTable2D;

  block CombiTable2DVectorized "Table look-up in two dimensions (matrix/file) with vector inputs and vector output of size n"
    extends Modelica.Blocks.Interfaces.MI2MO;
    extends Internal.CombiTable2DBase;
  equation
    if verboseExtrapolation and (
      extrapolation == Modelica.Blocks.Types.Extrapolation.LastTwoPoints or
      extrapolation == Modelica.Blocks.Types.Extrapolation.HoldLastPoint) then
      for j in 1:n loop
        assert(noEvent(u1[j] >= u_min[1]), "
Extrapolation warning: The value u1[" + String(j) + "] (=" + String(u1[j]) + ") must be greater or equal
than the minimum abscissa value u_min[1] (=" + String(u_min[1]) + ") defined in the table.
", level=AssertionLevel.warning);
        assert(noEvent(u1[j] <= u_max[1]), "
Extrapolation warning: The value u1[" + String(j) + "] (=" + String(u1[j]) + ") must be less or equal
than the maximum abscissa value u_max[1] (=" + String(u_max[1]) + ") defined in the table.
", level=AssertionLevel.warning);
        assert(noEvent(u2[j] >= u_min[2]), "
Extrapolation warning: The value u2[" + String(j) + "] (=" + String(u2[j]) + ") must be greater or equal
than the minimum abscissa value u_min[2] (=" + String(u_min[2]) + ") defined in the table.
", level=AssertionLevel.warning);
        assert(noEvent(u2[j] <= u_max[2]), "
Extrapolation warning: The value u2[" + String(j) + "] (=" + String(u2[j]) + ") must be less or equal
than the maximum abscissa value u_max[2] (=" + String(u_max[2]) + ") defined in the table.
", level=AssertionLevel.warning);
      end for;
    end if;

    if smoothness == Modelica.Blocks.Types.Smoothness.ConstantSegments then
      for j in 1:n loop
        y[j] = Modelica.Blocks.Tables.Internal.getTable2DValueNoDer(tableID, u1[j], u2[j]);
      end for;
    else
      for j in 1:n loop
        y[j] = Modelica.Blocks.Tables.Internal.getTable2DValue(tableID, u1[j], u2[j]);
      end for;
    end if;
  annotation(defaultComponentName = "combiTable2Dn",
      Documentation(info="<html>
<p>
<strong>Bivariate constant</strong>, <strong>bilinear</strong> or <strong>bivariate
Akima interpolation</strong> of a <strong>two-dimensional table</strong>.
The grid points and function values are stored in a matrix \"table[i,j]\",
where:
</p>
<ul>
<li> the first column \"table[2:,1]\" contains the u[1] grid points,</li>
<li> the first row \"table[1,2:]\" contains the u[2] grid points,</li>
<li> the other rows and columns contain the data to be interpolated.</li>
</ul>
<p>
Example:
</p>
<pre>
           |       |       |       |
           |  1.0  |  2.0  |  3.0  |  // u2
       ----*-------*-------*-------*
       1.0 |  1.0  |  3.0  |  5.0  |
       ----*-------*-------*-------*
       2.0 |  2.0  |  4.0  |  6.0  |
       ----*-------*-------*-------*
     // u1
   is defined as
      table = [0.0,   1.0,   2.0,   3.0;
               1.0,   1.0,   3.0,   5.0;
               2.0,   2.0,   4.0,   6.0]
   If, e.g., the input u is [1.0;1.0], the output y is 1.0,
       e.g., the input u is [2.0;1.5], the output y is 3.0.
</pre>
<ul>
<li>The interpolation interval is found by a binary search where the interval used in the
    last call is used as start interval.</li>
<li>Via parameter <strong>smoothness</strong> it is defined how the data is interpolated:
<pre>
  smoothness = 1: Bilinear interpolation
             = 2: Bivariate Akima interpolation: Smooth interpolation by bicubic Hermite
                  splines such that der(y) is continuous, also if extrapolated.
             = 3: Constant segments
             = 4: Fritsch-Butland interpolation: Not supported
             = 5: Steffen interpolation: Not supported
</pre></li>
<li>Values <strong>outside</strong> of the table range, are computed by
    extrapolation according to the setting of parameter <strong>extrapolation</strong>:
<pre>
  extrapolation = 1: Hold the first or last values of the table,
                     if outside of the table scope.
                = 2: Extrapolate by using the derivative at the first/last table
                     points if outside of the table scope.
                     (If smoothness is LinearSegments or ConstantSegments
                     this means to extrapolate linearly through the first/last
                     two table points.).
                = 3: Periodically repeat the table data (periodical function).
                = 4: No extrapolation, i.e. extrapolation triggers an error
</pre></li>
<li>If the table has only <strong>one element</strong>, the table value is returned,
    independent of the value of the input signal.</li>
<li>If the input signal <strong>u1</strong> or <strong>u2</strong> is <strong>outside</strong> of the defined
    <strong>interval</strong>, the corresponding value is also determined by linear
    interpolation through the last or first two points of the table.</li>
<li>The grid values (first column and first row) have to be strictly
    increasing.</li>
</ul>
<p>
The table matrix can be defined in the following ways:
</p>
<ol>
<li>Explicitly supplied as <strong>parameter matrix</strong> \"table\",
    and the other parameters have the following values:
<pre>
   tableName is \"NoName\" or has only blanks,
   fileName  is \"NoName\" or has only blanks.
</pre></li>
<li><strong>Read</strong> from a <strong>file</strong> \"fileName\" where the matrix is stored as
    \"tableName\". Both ASCII and MAT-file format is possible.
    (The ASCII format is described below).
    The MAT-file format comes in four different versions: v4, v6, v7 and v7.3.
    The library supports at least v4, v6 and v7 whereas v7.3 is optional.
    It is most convenient to generate the MAT-file from FreeMat or MATLAB&reg;
    by command
<pre>
   save tables.mat tab1 tab2 tab3
</pre>
    or Scilab by command
<pre>
   savematfile tables.mat tab1 tab2 tab3
</pre>
    when the three tables tab1, tab2, tab3 should be used from the model.<br>
    Note, a fileName can be defined as URI by using the helper function
    <a href=\"modelica://Modelica.Utilities.Files.loadResource\">loadResource</a>.</li>
<li>Statically stored in function \"usertab\" in file \"usertab.c\".
    The matrix is identified by \"tableName\". Parameter
    fileName = \"NoName\" or has only blanks. Row-wise storage is always to be
    preferred as otherwise the table is reallocated and transposed.
    See the <a href=\"modelica://Modelica.Blocks.Tables\">Tables</a> package
    documentation for more details.</li>
</ol>
<p>
When the constant \"NO_FILE_SYSTEM\" is defined, all file I/O related parts of the
source code are removed by the C-preprocessor, such that no access to files takes place.
</p>
<p>
If tables are read from an ASCII-file, the file needs to have the
following structure (\"-----\" is not part of the file content):
</p>
<pre>
-----------------------------------------------------
#1
double table2D_1(3,4)   # comment line
0.0  1.0  2.0  3.0  # u[2] grid points
1.0  1.0  3.0  5.0
2.0  2.0  4.0  6.0

double table2D_2(4,4)   # comment line
0.0  1.0  2.0  3.0  # u[2] grid points
1.0  1.0  3.0  5.0
2.0  2.0  4.0  6.0
3.0  3.0  5.0  7.0
-----------------------------------------------------
</pre>
<p>
Note, that the first two characters in the file need to be
\"#1\" (a line comment defining the version number of the file format).
Afterwards, the corresponding matrix has to be declared
with type (= \"double\" or \"float\"), name and actual dimensions.
Finally, in successive rows of the file, the elements of the matrix
have to be given. The elements have to be provided as a sequence of
numbers in row-wise order (therefore a matrix row can span several
lines in the file and need not start at the beginning of a line).
Numbers have to be given according to C syntax (such as 2.3, -2, +2.e4).
Number separators are spaces, tab (\\t), comma (,), or semicolon (;).
Several matrices may be defined one after another. Line comments start
with the hash symbol (#) and can appear everywhere.
Other characters, like trailing non comments, are not allowed in the file.
The matrix elements are interpreted in exactly the same way
as if the matrix is given as a parameter. For example, the first
column \"table2D_1[2:,1]\" contains the u[1] grid points,
and the first row \"table2D_1[1,2:]\" contains the u[2] grid points.
</p>

<p>
MATLAB is a registered trademark of The MathWorks, Inc.
</p>
</html>"));
  end CombiTable2DVectorized;

  package Internal "Internal external object definitions for table functions that should not be directly utilized by the user"
    extends Modelica.Icons.InternalPackage;
    partial block CombiTable2DBase "Base class for variants of CombiTable2D"
      parameter Boolean tableOnFile=false
        "= true, if table is defined on file or in function usertab"
        annotation (Dialog(group="Table data definition"));
      parameter Real table[:, :] = fill(0.0, 0, 2)
        "Table matrix (grid u1 = first column, grid u2 = first row; e.g., table=[0, 0; 0, 1])"
        annotation (Dialog(group="Table data definition",enable=not tableOnFile));
      parameter String tableName="NoName"
        "Table name on file or in function usertab (see docu)"
        annotation (Dialog(group="Table data definition",enable=tableOnFile));
      parameter String fileName="NoName" "File where matrix is stored"
        annotation (Dialog(
          group="Table data definition",
          enable=tableOnFile,
          loadSelector(filter="Text files (*.txt);;MATLAB MAT-files (*.mat)",
              caption="Open file in which table is present")));
      parameter Boolean verboseRead=true
        "= true, if info message that file is loading is to be printed"
        annotation (Dialog(group="Table data definition",enable=tableOnFile));
      parameter Modelica.Blocks.Types.Smoothness smoothness=Modelica.Blocks.Types.Smoothness.LinearSegments
        "Smoothness of table interpolation"
        annotation (Dialog(group="Table data interpretation"));
      parameter Modelica.Blocks.Types.Extrapolation extrapolation=Modelica.Blocks.Types.Extrapolation.LastTwoPoints
        "Extrapolation of data outside the definition range"
        annotation (Dialog(group="Table data interpretation"));
      parameter Boolean verboseExtrapolation=false
        "= true, if warning messages are to be printed if table input is outside the definition range"
        annotation (Dialog(group="Table data interpretation", enable=extrapolation == Modelica.Blocks.Types.Extrapolation.LastTwoPoints or extrapolation == Modelica.Blocks.Types.Extrapolation.HoldLastPoint));
      final parameter Real u_min[2]=getTable2DAbscissaUmin(tableID)
        "Minimum abscissa value defined in table";
      final parameter Real u_max[2]=getTable2DAbscissaUmax(tableID)
        "Maximum abscissa value defined in table";
      protected
        parameter Modelica.Blocks.Types.ExternalCombiTable2D tableID=
          Modelica.Blocks.Types.ExternalCombiTable2D(
            if tableOnFile then tableName else "NoName",
            if tableOnFile and fileName <> "NoName" and not Modelica.Utilities.Strings.isEmpty(fileName) then fileName else "NoName",
            table,
            smoothness,
            extrapolation,
            if tableOnFile then verboseRead else false) "External table object";
      equation
        if tableOnFile then
          assert(tableName <> "NoName",
            "tableOnFile = true and no table name given");
        else
          assert(size(table, 1) > 0 and size(table, 2) > 0,
            "tableOnFile = false and parameter table is an empty matrix");
        end if;
      annotation(Icon(
      coordinateSystem(preserveAspectRatio=true,
        extent={{-100.0,-100.0},{100.0,100.0}}),
        graphics={
      Line(points={{-60.0,40.0},{-60.0,-40.0},{60.0,-40.0},{60.0,40.0},{30.0,40.0},{30.0,-40.0},{-30.0,-40.0},{-30.0,40.0},{-60.0,40.0},{-60.0,20.0},{60.0,20.0},{60.0,0.0},{-60.0,0.0},{-60.0,-20.0},{60.0,-20.0},{60.0,-40.0},{-60.0,-40.0},{-60.0,40.0},{60.0,40.0},{60.0,-40.0}}),
      Line(points={{0.0,40.0},{0.0,-40.0}}),
      Line(points={{-60.0,40.0},{-30.0,20.0}}),
      Line(points={{-30.0,40.0},{-60.0,20.0}}),
      Rectangle(origin={2.3077,-0.0},
        fillColor={255,215,136},
        fillPattern=FillPattern.Solid,
        extent={{-62.3077,0.0},{-32.3077,20.0}}),
      Rectangle(origin={2.3077,-0.0},
        fillColor={255,215,136},
        fillPattern=FillPattern.Solid,
        extent={{-62.3077,-20.0},{-32.3077,0.0}}),
      Rectangle(origin={2.3077,-0.0},
        fillColor={255,215,136},
        fillPattern=FillPattern.Solid,
        extent={{-62.3077,-40.0},{-32.3077,-20.0}}),
      Rectangle(fillColor={255,215,136},
        fillPattern=FillPattern.Solid,
        extent={{-30.0,20.0},{0.0,40.0}}),
      Rectangle(fillColor={255,215,136},
        fillPattern=FillPattern.Solid,
        extent={{0.0,20.0},{30.0,40.0}}),
      Rectangle(origin={-2.3077,-0.0},
        fillColor={255,215,136},
        fillPattern=FillPattern.Solid,
        extent={{32.3077,20.0},{62.3077,40.0}})}),
      Diagram(coordinateSystem(preserveAspectRatio=true, extent={{-100,-100},{
              100,100}}), graphics={
          Rectangle(
            extent={{-60,60},{60,-60}},
            fillColor={235,235,235},
            fillPattern=FillPattern.Solid,
            lineColor={0,0,255}),
          Line(points={{60,0},{100,0}}, color={0,0,255}),
          Text(
            extent={{-100,100},{100,64}},
            textString="Bivariate constant, bilinear or bivariate Akima table interpolation",
            lineColor={0,0,255}),
          Line(points={{-54,40},{-54,-40},{54,-40},{54,40},{28,40},{28,-40},{-28,
                -40},{-28,40},{-54,40},{-54,20},{54,20},{54,0},{-54,0},{-54,-20},
                {54,-20},{54,-40},{-54,-40},{-54,40},{54,40},{54,-40}}, color={
                0,0,0}),
          Line(points={{0,40},{0,-40}}),
          Rectangle(
            extent={{-54,20},{-28,0}},
            fillColor={255,255,0},
            fillPattern=FillPattern.Solid),
          Rectangle(
            extent={{-54,0},{-28,-20}},
            fillColor={255,255,0},
            fillPattern=FillPattern.Solid),
          Rectangle(
            extent={{-54,-20},{-28,-40}},
            fillColor={255,255,0},
            fillPattern=FillPattern.Solid),
          Rectangle(
            extent={{-28,40},{0,20}},
            fillColor={255,255,0},
            fillPattern=FillPattern.Solid),
          Rectangle(
            extent={{0,40},{28,20}},
            fillColor={255,255,0},
            fillPattern=FillPattern.Solid),
          Rectangle(
            extent={{28,40},{54,20}},
            fillColor={255,255,0},
            fillPattern=FillPattern.Solid),
          Line(points={{-54,40},{-28,20}}),
          Line(points={{-28,40},{-54,20}}),
          Text(
            extent={{-54,-40},{-30,-56}},
            textString="u1",
            lineColor={0,0,255}),
          Text(
            extent={{28,58},{52,44}},
            textString="u2",
            lineColor={0,0,255}),
          Text(
            extent={{-2,12},{32,-22}},
            textString="y",
            lineColor={0,0,255})}));
    end CombiTable2DBase;

<<<<<<< HEAD
    function readTimeTableData "Read table data from ASCII text or MATLAB MAT-file"
=======
  package Internal "Internal external object definitions for table functions that should not be directly utilized by the user"
    extends Modelica.Icons.InternalPackage;
    function readTimeTableData "Read table data from text or MATLAB MAT-file"
>>>>>>> 4fae604c
      extends Modelica.Icons.Function;
      input Modelica.Blocks.Types.ExternalCombiTimeTable tableID;
      input Boolean forceRead = false
        "= true: Force reading of table data; = false: Only read, if not yet read.";
      output Real readSuccess "Table read success";
      input Boolean verboseRead = true
        "= true: Print info message; = false: No info message";
      external"C" readSuccess = ModelicaStandardTables_CombiTimeTable_read(tableID, forceRead, verboseRead)
        annotation (Library={"ModelicaStandardTables", "ModelicaIO", "ModelicaMatIO", "zlib"});
      annotation(__ModelicaAssociation_Impure=true);
    end readTimeTableData;

    function getTimeTableValue
      "Interpolate 1-dim. table where first column is time"
      extends Modelica.Icons.Function;
      input Modelica.Blocks.Types.ExternalCombiTimeTable tableID;
      input Integer icol;
      input Real timeIn;
      discrete input Real nextTimeEvent;
      discrete input Real pre_nextTimeEvent;
      output Real y;
      external"C" y = ModelicaStandardTables_CombiTimeTable_getValue(tableID, icol, timeIn, nextTimeEvent, pre_nextTimeEvent)
        annotation (Library={"ModelicaStandardTables", "ModelicaIO", "ModelicaMatIO", "zlib"});
      annotation (derivative(
          noDerivative=nextTimeEvent,
          noDerivative=pre_nextTimeEvent) = getDerTimeTableValue);
    end getTimeTableValue;

    function getTimeTableValueNoDer
      "Interpolate 1-dim. table where first column is time (but do not provide a derivative function)"
      extends Modelica.Icons.Function;
      input Modelica.Blocks.Types.ExternalCombiTimeTable tableID;
      input Integer icol;
      input Real timeIn;
      discrete input Real nextTimeEvent;
      discrete input Real pre_nextTimeEvent;
      output Real y;
      external"C" y = ModelicaStandardTables_CombiTimeTable_getValue(tableID, icol, timeIn, nextTimeEvent, pre_nextTimeEvent)
        annotation (Library={"ModelicaStandardTables", "ModelicaIO", "ModelicaMatIO", "zlib"});
    end getTimeTableValueNoDer;

    function getDerTimeTableValue
      "Derivative of interpolated 1-dim. table where first column is time"
      extends Modelica.Icons.Function;
      input Modelica.Blocks.Types.ExternalCombiTimeTable tableID;
      input Integer icol;
      input Real timeIn;
      discrete input Real nextTimeEvent;
      discrete input Real pre_nextTimeEvent;
      input Real der_timeIn;
      output Real der_y;
      external"C" der_y = ModelicaStandardTables_CombiTimeTable_getDerValue(tableID, icol, timeIn, nextTimeEvent, pre_nextTimeEvent, der_timeIn)
        annotation (Library={"ModelicaStandardTables", "ModelicaIO", "ModelicaMatIO", "zlib"});
    end getDerTimeTableValue;

    function getTimeTableTmin
      "Return minimum abscissa value of 1-dim. table where first column is time"
      extends Modelica.Icons.Function;
      input Modelica.Blocks.Types.ExternalCombiTimeTable tableID;
      output Real timeMin "Minimum abscissa value in table";
      external"C" timeMin = ModelicaStandardTables_CombiTimeTable_minimumTime(tableID)
        annotation (Library={"ModelicaStandardTables", "ModelicaIO", "ModelicaMatIO", "zlib"});
    end getTimeTableTmin;

    function getTimeTableTmax
      "Return maximum abscissa value of 1-dim. table where first column is time"
      extends Modelica.Icons.Function;
      input Modelica.Blocks.Types.ExternalCombiTimeTable tableID;
      output Real timeMax "Maximum abscissa value in table";
      external"C" timeMax = ModelicaStandardTables_CombiTimeTable_maximumTime(tableID)
        annotation (Library={"ModelicaStandardTables", "ModelicaIO", "ModelicaMatIO", "zlib"});
    end getTimeTableTmax;

    function readTable1DData "Read table data from text or MATLAB MAT-file"
      extends Modelica.Icons.Function;
      input Modelica.Blocks.Types.ExternalCombiTable1D tableID;
      input Boolean forceRead = false
        "= true: Force reading of table data; = false: Only read, if not yet read.";
      input Boolean verboseRead = true
        "= true: Print info message; = false: No info message";
      output Real readSuccess "Table read success";
      external"C" readSuccess = ModelicaStandardTables_CombiTable1D_read(tableID, forceRead, verboseRead)
        annotation (Library={"ModelicaStandardTables", "ModelicaIO", "ModelicaMatIO", "zlib"});
      annotation(__ModelicaAssociation_Impure=true);
    end readTable1DData;

    function getNextTimeEvent
      "Return next time event value of 1-dim. table where first column is time"
      extends Modelica.Icons.Function;
      input Modelica.Blocks.Types.ExternalCombiTimeTable tableID;
      input Real timeIn;
      output Real nextTimeEvent "Next time event in table";
      external"C" nextTimeEvent = ModelicaStandardTables_CombiTimeTable_nextTimeEvent(tableID, timeIn)
        annotation (Library={"ModelicaStandardTables", "ModelicaIO", "ModelicaMatIO", "zlib"});
    end getNextTimeEvent;

    function getTable1DValue "Interpolate 1-dim. table defined by matrix"
      extends Modelica.Icons.Function;
      input Modelica.Blocks.Types.ExternalCombiTable1D tableID;
      input Integer icol;
      input Real u;
      output Real y;
      external"C" y = ModelicaStandardTables_CombiTable1D_getValue(tableID, icol, u)
        annotation (Library={"ModelicaStandardTables", "ModelicaIO", "ModelicaMatIO", "zlib"});
      annotation (derivative = getDerTable1DValue);
    end getTable1DValue;

    function getTable1DValueNoDer
      "Interpolate 1-dim. table defined by matrix (but do not provide a derivative function)"
      extends Modelica.Icons.Function;
      input Modelica.Blocks.Types.ExternalCombiTable1D tableID;
      input Integer icol;
      input Real u;
      output Real y;
      external"C" y = ModelicaStandardTables_CombiTable1D_getValue(tableID, icol, u)
        annotation (Library={"ModelicaStandardTables", "ModelicaIO", "ModelicaMatIO", "zlib"});
    end getTable1DValueNoDer;

    function getDerTable1DValue
      "Derivative of interpolated 1-dim. table defined by matrix"
      extends Modelica.Icons.Function;
      input Modelica.Blocks.Types.ExternalCombiTable1D tableID;
      input Integer icol;
      input Real u;
      input Real der_u;
      output Real der_y;
      external"C" der_y = ModelicaStandardTables_CombiTable1D_getDerValue(tableID, icol, u, der_u)
        annotation (Library={"ModelicaStandardTables", "ModelicaIO", "ModelicaMatIO", "zlib"});
    end getDerTable1DValue;

    function getTable1DAbscissaUmin
      "Return minimum abscissa value of 1-dim. table defined by matrix"
      extends Modelica.Icons.Function;
      input Modelica.Blocks.Types.ExternalCombiTable1D tableID;
      output Real uMin "Minimum abscissa value in table";
      external"C" uMin = ModelicaStandardTables_CombiTable1D_minimumAbscissa(tableID)
        annotation (Library={"ModelicaStandardTables", "ModelicaIO", "ModelicaMatIO", "zlib"});
    end getTable1DAbscissaUmin;

    function getTable1DAbscissaUmax
      "Return maximum abscissa value of 1-dim. table defined by matrix"
      extends Modelica.Icons.Function;
      input Modelica.Blocks.Types.ExternalCombiTable1D tableID;
      output Real uMax "Maximum abscissa value in table";
      external"C" uMax = ModelicaStandardTables_CombiTable1D_maximumAbscissa(tableID)
        annotation (Library={"ModelicaStandardTables", "ModelicaIO", "ModelicaMatIO", "zlib"});
    end getTable1DAbscissaUmax;

    function readTable2DData "Read table data from text or MATLAB MAT-file"
      extends Modelica.Icons.Function;
      input Modelica.Blocks.Types.ExternalCombiTable2D tableID;
      input Boolean forceRead = false
        "= true: Force reading of table data; = false: Only read, if not yet read.";
      input Boolean verboseRead = true
        "= true: Print info message; = false: No info message";
      output Real readSuccess "Table read success";
      external"C" readSuccess = ModelicaStandardTables_CombiTable2D_read(tableID, forceRead, verboseRead)
        annotation (Library={"ModelicaStandardTables", "ModelicaIO", "ModelicaMatIO", "zlib"});
      annotation(__ModelicaAssociation_Impure=true);
    end readTable2DData;

    function getTable2DValue "Interpolate 2-dim. table defined by matrix"
      extends Modelica.Icons.Function;
      input Modelica.Blocks.Types.ExternalCombiTable2D tableID;
      input Real u1;
      input Real u2;
      output Real y;
      external"C" y = ModelicaStandardTables_CombiTable2D_getValue(tableID, u1, u2)
        annotation (Library={"ModelicaStandardTables", "ModelicaIO", "ModelicaMatIO", "zlib"});
      annotation (derivative = getDerTable2DValue);
    end getTable2DValue;

    function getTable2DValueNoDer
      "Interpolate 2-dim. table defined by matrix (but do not provide a derivative function)"
      extends Modelica.Icons.Function;
      input Modelica.Blocks.Types.ExternalCombiTable2D tableID;
      input Real u1;
      input Real u2;
      output Real y;
      external"C" y = ModelicaStandardTables_CombiTable2D_getValue(tableID, u1, u2)
        annotation (Library={"ModelicaStandardTables", "ModelicaIO", "ModelicaMatIO", "zlib"});
    end getTable2DValueNoDer;

    function getDerTable2DValue
      "Derivative of interpolated 2-dim. table defined by matrix"
      extends Modelica.Icons.Function;
      input Modelica.Blocks.Types.ExternalCombiTable2D tableID;
      input Real u1;
      input Real u2;
      input Real der_u1;
      input Real der_u2;
      output Real der_y;
      external"C" der_y = ModelicaStandardTables_CombiTable2D_getDerValue(tableID, u1, u2, der_u1, der_u2)
        annotation (Library={"ModelicaStandardTables", "ModelicaIO", "ModelicaMatIO", "zlib"});
    end getDerTable2DValue;

    function getTable2DAbscissaUmin
      "Return minimum abscissa value of 2-dim. table defined by matrix"
      extends Modelica.Icons.Function;
      input Modelica.Blocks.Types.ExternalCombiTable2D tableID;
      output Real uMin[2] "Minimum abscissa value in table";
      external"C" ModelicaStandardTables_CombiTable2D_minimumAbscissa(tableID, uMin)
        annotation (Library={"ModelicaStandardTables", "ModelicaIO", "ModelicaMatIO", "zlib"});
    end getTable2DAbscissaUmin;

    function getTable2DAbscissaUmax
      "Return maximum abscissa value of 2-dim. table defined by matrix"
      extends Modelica.Icons.Function;
      input Modelica.Blocks.Types.ExternalCombiTable2D tableID;
      output Real uMax[2] "Maximum abscissa value in table";
      external"C" ModelicaStandardTables_CombiTable2D_maximumAbscissa(tableID, uMax)
        annotation (Library={"ModelicaStandardTables", "ModelicaIO", "ModelicaMatIO", "zlib"});
    end getTable2DAbscissaUmax;
  end Internal;
  annotation (Documentation(info="<html>
<p>This package contains blocks for one- and two-dimensional interpolation in tables.</p>
<h4>Special interest topic: Statically stored tables for real-time simulation targets</h4>
<p>Especially for use on real-time platform targets (e.g., HIL-simulators) with <strong>no file system</strong>, it is possible to statically
store tables using a function &quot;usertab&quot; in a file conventionally named &quot;usertab.c&quot;. This can be more efficient than providing the tables as Modelica parameter arrays.</p>
<p>This is achieved by providing the tables in a specific structure as C-code and compiling that C-code together with the rest of the simulation model into a binary
that can be executed on the target platform. The &quot;Resources/Data/Tables/&quot; subdirectory of the MSL installation directory contains the files
<a href=\"modelica://Modelica/Resources/Data/Tables/usertab.c\">&quot;usertab.c&quot;</a> and <a href=\"modelica://Modelica/Resources/Data/Tables/usertab.h\">&quot;usertab.h&quot;</a>
that can be used as a template for own developments. While &quot;usertab.c&quot; would be typically used unmodified, the
&quot;usertab.h&quot; needs to adapted for the own needs.</p>
<p>In order to work it is necessary that the compiler pulls in the &quot;usertab.c&quot; file. Different Modelica tools might provide different mechanisms to do so.
Please consult the respective documentation/support for your Modelica tool.</p>
<p>A possible (though a bit &quot;hackish&quot;) Modelica standard conformant approach is to pull in the required files by utilizing a &quot;dummy&quot;-function that uses the Modelica external function
interface to pull in the required &quot;usertab.c&quot;. An example how this can be done is given below.</p>
<pre>
model Test25_usertab \"Test utilizing the usertab.c interface\"
  extends Modelica.Icons.Example;
public
  Modelica.Blocks.Sources.RealExpression realExpression(y=getUsertab(t_new.y))
    annotation (Placement(transformation(extent={{-40,-34},{-10,-14}})));
  Modelica.Blocks.Tables.CombiTable1D t_new(tableOnFile=true, tableName=\"TestTable_1D_a\")
    annotation (Placement(transformation(extent={{-40,0},{-20,20}})));
  Modelica.Blocks.Sources.Clock clock
    annotation (Placement(transformation(extent={{-80,0},{-60,20}})));
protected
  encapsulated function getUsertab
    input Real dummy_u[:];
    output Real dummy_y;
    external \"C\" dummy_y=  mydummyfunc(dummy_u);
    annotation(IncludeDirectory=\"modelica://Modelica/Resources/Data/Tables\",
           Include = \"#include \"usertab.c\"
double mydummyfunc(double* dummy_in) {
   return 0;
}
\");
  end getUsertab;
equation
  connect(clock.y,t_new. u[1]) annotation (Line(
      points={{-59,10},{-42,10}}, color={0,0,127}));
  annotation (experiment(StartTime=0, StopTime=5), uses(Modelica(version=\"3.2.2\")));
end Test25_usertab;
</pre>
</html>"), Icon(coordinateSystem(preserveAspectRatio=false, extent={{-100,-100},
            {100,100}}), graphics={
        Rectangle(
          extent={{-76,-26},{80,-76}},
          lineColor={95,95,95},
          fillColor={235,235,235},
          fillPattern=FillPattern.Solid),
        Rectangle(
          extent={{-76,24},{80,-26}},
          lineColor={95,95,95},
          fillColor={235,235,235},
          fillPattern=FillPattern.Solid),
        Rectangle(
          extent={{-76,74},{80,24}},
          lineColor={95,95,95},
          fillColor={235,235,235},
          fillPattern=FillPattern.Solid),
        Line(
          points={{-28,74},{-28,-76}},
          color={95,95,95}),
        Line(
          points={{24,74},{24,-76}},
          color={95,95,95})}));
end Tables;<|MERGE_RESOLUTION|>--- conflicted
+++ resolved
@@ -1084,13 +1084,7 @@
             lineColor={0,0,255})}));
     end CombiTable2DBase;
 
-<<<<<<< HEAD
-    function readTimeTableData "Read table data from ASCII text or MATLAB MAT-file"
-=======
-  package Internal "Internal external object definitions for table functions that should not be directly utilized by the user"
-    extends Modelica.Icons.InternalPackage;
     function readTimeTableData "Read table data from text or MATLAB MAT-file"
->>>>>>> 4fae604c
       extends Modelica.Icons.Function;
       input Modelica.Blocks.Types.ExternalCombiTimeTable tableID;
       input Boolean forceRead = false

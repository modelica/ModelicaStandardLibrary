within Modelica.Utilities;
package Internal
  "Internal components that a user should usually not directly utilize"
  extends Modelica.Icons.InternalPackage;
partial package PartialModelicaServices
    "Interfaces of components requiring a tool specific implementation"
    extends Modelica.Icons.InternalPackage;
  package Animation "Models and functions for 3-dim. animation"
    extends Modelica.Icons.Package;
  partial model PartialShape "Interface for 3D animation of elementary shapes"

        import SI = Modelica.SIunits;
        import Modelica.Mechanics.MultiBody.Frames;
        import Modelica.Mechanics.MultiBody.Types;

    parameter Types.ShapeType shapeType="box"
          "Type of shape (box, sphere, cylinder, pipecylinder, cone, pipe, beam, gearwheel, spring, <external shape>)";
    input Frames.Orientation R=Frames.nullRotation()
          "Orientation object to rotate the world frame into the object frame"
                                                                            annotation(Dialog);
    input SI.Position r[3]={0,0,0}
          "Position vector from origin of world frame to origin of object frame, resolved in world frame"
                                                                                                      annotation(Dialog);
    input SI.Position r_shape[3]={0,0,0}
          "Position vector from origin of object frame to shape origin, resolved in object frame"
                                                                                              annotation(Dialog);
    input Real lengthDirection[3](each final unit="1")={1,0,0}
          "Vector in length direction, resolved in object frame"
                                                              annotation(Dialog);
    input Real widthDirection[3](each final unit="1")={0,1,0}
          "Vector in width direction, resolved in object frame"
                                                             annotation(Dialog);
    input SI.Length length=0 "Length of visual object" annotation(Dialog);
    input SI.Length width=0 "Width of visual object" annotation(Dialog);
    input SI.Length height=0 "Height of visual object" annotation(Dialog);
    input Types.ShapeExtra extra=0.0
          "Additional size data for some of the shape types" annotation(Dialog);
    input Real color[3]={255,0,0} "Color of shape" annotation(Dialog(colorSelector=true));
    input Types.SpecularCoefficient specularCoefficient = 0.7
          "Reflection of ambient light (= 0: light is completely absorbed)"
                                                                        annotation(Dialog);
    annotation (
      Documentation(info="<html>

<p>
This model is documented at
<a href=\"modelica://Modelica.Mechanics.MultiBody.Visualizers.Advanced.Shape\">Modelica.Mechanics.MultiBody.Visualizers.Advanced.Shape</a>.
</p>

</html>"));

  end PartialShape;
  
    model PartialVector "Interface for 3D animation of a vector quantity (force, torque etc)"
      import Modelica.Mechanics.MultiBody.Types;
      import Modelica.Mechanics.MultiBody.Frames;

      input Frames.Orientation R=Frames.nullRotation()
        "Orientation object to rotate the world frame into the vector frame" annotation(Dialog);
      input Modelica.SIunits.Position r[3]={0,0,0}
        "Position vector from origin of world frame to origin of vector, resolved in world frame" annotation(Dialog);
      input Real r_value[3]={0,0,0}
        "Value of the vector" annotation(Dialog);
      input Types.Color color=Types.Defaults.ArrowColor
        "Color of vector" annotation(Dialog(colorSelector=true));
      input Types.SpecularCoefficient specularCoefficient = 0.7
        "Material property describing the reflecting of ambient light (= 0 means, that light is completely absorbed)"
                                                                                                            annotation(Dialog);
      input Boolean pushing=false "= true, if the vector is pointing towards the origin" annotation(Dialog);
      input Types.VectorQuantity quantity = Types.VectorQuantity.Force "The quantity of the value" annotation(Dialog);

    annotation (
      Documentation(info="<html>

<p>
This model is documented at
<a href=\"modelica://Modelica.Mechanics.MultiBody.Visualizers.Advanced.Vector\">Modelica.Mechanics.MultiBody.Visualizers.Advanced.Vector</a>.
</p>

</html>"));
    end PartialVector;

    model PartialSurface "Interface for 3D animation of surfaces"

        import Modelica.Mechanics.MultiBody.Frames;
        import Modelica.Mechanics.MultiBody.Types;

      input Frames.Orientation R=Frames.nullRotation()
          "Orientation object to rotate the world frame into the surface frame"
        annotation(Dialog(group="Surface frame"));
      input Modelica.SIunits.Position r_0[3]={0,0,0}
          "Position vector from origin of world frame to origin of surface frame, resolved in world frame"
        annotation(Dialog(group="Surface frame"));

      parameter Integer nu=2 "Number of points in u-Dimension" annotation(Dialog(group="Surface properties"));
      parameter Integer nv=2 "Number of points in v-Dimension" annotation(Dialog(group="Surface properties"));
      replaceable function surfaceCharacteristic =
         Modelica.Mechanics.MultiBody.Interfaces.partialSurfaceCharacteristic
          "Function defining the surface characteristic"
              annotation(choicesAllMatching=true,Dialog(group="Surface properties"));

      parameter Boolean wireframe=false
          "= true: 3D model will be displayed without faces"
        annotation (Dialog(group="Material properties"),choices(checkBox=true));
      parameter Boolean multiColoredSurface=false
          "= true: Color is defined for each surface point"
          annotation(Dialog(group="Material properties"),choices(checkBox=true));
      input Real color[3]={255,0,0} "Color of surface" annotation(Dialog(colorSelector=true,group="Material properties", enable=not multiColoredSurface));
      input Types.SpecularCoefficient specularCoefficient = 0.7
          "Reflection of ambient light (= 0: light is completely absorbed)"
                                                                          annotation(Dialog(group="Material properties"));
      input Real transparency=0
          "Transparency of shape: 0 (= opaque) ... 1 (= fully transparent)"
                                   annotation(Dialog(group="Material properties"));
      annotation (Documentation(info="<html>
<p>
This model is documented at
<a href=\"modelica://Modelica.Mechanics.MultiBody.Visualizers.Advanced.Surface\">Modelica.Mechanics.MultiBody.Visualizers.Advanced.Surface</a>.
</p>

</html>"));
    end PartialSurface;
  end Animation;

  package ExternalReferences "Functions to access external resources"
    extends Modelica.Icons.InternalPackage;
    partial function PartialLoadResource
        "Interface for tool specific function to return the absolute path name of a URI or local file name"
      extends Modelica.Icons.Function;
      input String uri "URI or local file name";
      output String fileReference "Absolute path name of file";
      annotation (Documentation(info="<html>
<p>
This partial function defines the function interface of a tool-specific implementation
in package ModelicaServices. The interface is documented at
<a href=\"modelica://Modelica.Utilities.Files.loadResource\">Modelica.Utilities.Internal.FileSystem.loadResource</a>.
</p>

</html>"));
    end PartialLoadResource;
  end ExternalReferences;

  package System "System dependent functions"
    extends Modelica.Icons.InternalPackage;
    partial function exitBase "Interface for tool specific function to terminate the execution of the Modelica environment"
      extends Modelica.Icons.Function;
      input Integer status=0 "Result to be returned by environment (0 means success)";
      annotation (Documentation(info="<html>
<p>
This partial function defines the function interface of a tool-specific implementation
in package ModelicaServices.
</p>
</html>"));
    end exitBase;
  end System;
    annotation (Documentation(info="<html>

<p>
This package contains interfaces of a set of functions and models used in the
Modelica Standard Library that requires a <strong>tool specific implementation</strong>.
There is an associated package called <strong>ModelicaServices</strong>. A tool vendor
should provide a proper implementation of this library for the corresponding
tool. The default implementation is \"do nothing\".
In the Modelica Standard Library, the models and functions of ModelicaServices
are used.
</p>
</html>"));
end PartialModelicaServices;

package FileSystem
    "Internal package with external functions as interface to the file system"
 extends Modelica.Icons.InternalPackage;

  impure function mkdir "Make directory (POSIX: 'mkdir')"
    extends Modelica.Icons.Function;
    input String directoryName "Make a new directory";
  external "C" ModelicaInternal_mkdir(directoryName) annotation(Library="ModelicaExternalC");
  end mkdir;

  impure function rmdir "Remove empty directory (POSIX function 'rmdir')"
    extends Modelica.Icons.Function;
    input String directoryName "Empty directory to be removed";
  external "C" ModelicaInternal_rmdir(directoryName) annotation(Library="ModelicaExternalC");
  end rmdir;

  impure function stat "Inquire file information (POSIX function 'stat')"
    extends Modelica.Icons.Function;
    input String name "Name of file, directory, pipe etc.";
    output Types.FileType fileType "Type of file";
<<<<<<< HEAD
  external "C" fileType = ModelicaInternal_stat(name) annotation(Library="ModelicaExternalC");
  annotation(__ModelicaAssociation_Impure=true);
=======
  external "C" fileType=  ModelicaInternal_stat(name) annotation(Library="ModelicaExternalC");
>>>>>>> 4122289f
  end stat;

  impure function rename "Rename existing file or directory (C function 'rename')"
    extends Modelica.Icons.Function;
    input String oldName "Current name";
    input String newName "New name";
  external "C" ModelicaInternal_rename(oldName, newName) annotation(Library="ModelicaExternalC");
  end rename;

  impure function removeFile "Remove existing file (C function 'remove')"
    extends Modelica.Icons.Function;
    input String fileName "File to be removed";
  external "C" ModelicaInternal_removeFile(fileName) annotation(Library="ModelicaExternalC");
  end removeFile;

  impure function copyFile
      "Copy existing file (C functions 'fopen', 'fread', 'fwrite', 'fclose')"
    extends Modelica.Icons.Function;
    input String fromName "Name of file to be copied";
    input String toName "Name of copy of file";
  external "C" ModelicaInternal_copyFile(fromName, toName) annotation(Library="ModelicaExternalC");
  end copyFile;

  impure function readDirectory
      "Read names of a directory (POSIX functions opendir, readdir, closedir)"
    extends Modelica.Icons.Function;
    input String directory
        "Name of the directory from which information is desired";
    input Integer nNames
        "Number of names that are returned (inquire with getNumberOfFiles)";
    output String names[nNames]
        "All file and directory names in any order from the desired directory";
    external "C" ModelicaInternal_readDirectory(directory,nNames,names) annotation(Library="ModelicaExternalC");
  end readDirectory;

impure function getNumberOfFiles
      "Get number of files and directories in a directory (POSIX functions opendir, readdir, closedir)"
  extends Modelica.Icons.Function;
  input String directory "Directory name";
  output Integer result
        "Number of files and directories present in 'directory'";
  external "C" result = ModelicaInternal_getNumberOfFiles(directory) annotation(Library="ModelicaExternalC");
end getNumberOfFiles;

  annotation (
Documentation(info="<html>
<p>
Package <strong>Internal.FileSystem</strong> is an internal package that contains
low level functions as interface to the file system.
These functions should not be called directly in a scripting
environment since more convenient functions are provided
in packages Files and Systems.
</p>
<p>
Note, the functions in this package are direct interfaces to
functions of POSIX and of the standard C library. Errors
occurring in these functions are treated by triggering
a Modelica assert. Therefore, the functions in this package
return only for a successful operation. Furthermore, the
representation of a string is hidden by this interface,
especially if the operating system supports Unicode characters.
</p>
</html>"));
end FileSystem;
end Internal;<|MERGE_RESOLUTION|>--- conflicted
+++ resolved
@@ -187,12 +187,7 @@
     extends Modelica.Icons.Function;
     input String name "Name of file, directory, pipe etc.";
     output Types.FileType fileType "Type of file";
-<<<<<<< HEAD
-  external "C" fileType = ModelicaInternal_stat(name) annotation(Library="ModelicaExternalC");
-  annotation(__ModelicaAssociation_Impure=true);
-=======
   external "C" fileType=  ModelicaInternal_stat(name) annotation(Library="ModelicaExternalC");
->>>>>>> 4122289f
   end stat;
 
   impure function rename "Rename existing file or directory (C function 'rename')"
